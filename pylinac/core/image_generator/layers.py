from abc import abstractmethod, ABC
from typing import Type

import numpy as np
from skimage import draw, filters


<<<<<<< HEAD
def clip_add(
    image1: np.ndarray, image2: np.ndarray, dtype: np.dtype = np.uint16
) -> np.ndarray:
=======
def clip_add(image1: np.ndarray, image2: np.ndarray, dtype: Type[np.dtype] = np.uint16) -> np.ndarray:
>>>>>>> 462dcee5
    """Clip the image to the dtype extrema. Otherwise, the bits will flip."""
    # convert to float first so we don't flip bits initially
    combined_img = image1.astype(float) + image2.astype(float)
    return np.clip(combined_img, np.iinfo(dtype).min, np.iinfo(dtype).max).astype(
        dtype
    )


def even_round(num: float) -> int:
    """Return an even number"""
    num = int(round(num))
    return num + num % 2


def gaussian2d(mx, my, height, center_x, center_y, width_x, width_y, constant=0):
    """Returns a gaussian function with the given parameters"""
    width_x = float(width_x)
    width_y = float(width_y)
    return (
        height
        * np.exp(
            -(((center_x - mx) / width_x) ** 2 + ((center_y - my) / width_y) ** 2) / 2
        )
        + constant
    )


class Layer(ABC):
    """Abstract base for layers"""

    @abstractmethod
    def apply(
        self, image: np.ndarray, pixel_size: float, mag_factor: float
    ) -> np.ndarray:
        """Apply the layer. Takes a 2D array and pixel size value in and returns a modified array."""
        pass


class PerfectConeLayer(Layer):
    """A cone without flattening filter effects"""

    def __init__(
        self,
        cone_size_mm: float = 10,
        cax_offset_mm: (float, float) = (0, 0),
        alpha: float = 1.0,
    ):
        """
        Parameters
        ----------

        cone_size_mm
            Cone size in mm at the iso plane
        cax_offset_mm
            The offset in mm. (out, right)
        alpha
            The intensity of the layer. 1 is full saturation/radiation. 0 is none.
        """
        self.cone_size_mm = cone_size_mm
        self.cax_offset_mm = cax_offset_mm
        self.alpha = alpha

    def apply(
        self, image: np.ndarray, pixel_size: float, mag_factor: float
    ) -> np.ndarray:
        image, _, _ = self._create_perfect_field(image, pixel_size, mag_factor)
        return image

    def _create_perfect_field(
        self, image: np.ndarray, pixel_size: float, mag_factor: float
    ) -> (np.ndarray, ...):
        cone_size_pix = ((self.cone_size_mm / 2) / pixel_size) * mag_factor**2
        cax_offset_pix = tuple(
            x * mag_factor / pixel_size + (shape / 2 - 0.5)
            for x, shape in zip(self.cax_offset_mm, image.shape)
        )
        rr, cc = draw.disk(cax_offset_pix, cone_size_pix, shape=image.shape)
        rr = np.round(rr).astype(int)
        cc = np.round(cc).astype(int)
        temp_array = np.zeros(image.shape)
        temp_array[rr, cc] = int(np.iinfo(image.dtype).max * self.alpha)
        image = clip_add(image, temp_array)
        return image, rr, cc


class FilterFreeConeLayer(PerfectConeLayer):
    """A cone with flattening filter effects."""

    def __init__(
        self,
        cone_size_mm: float = 10,
        cax_offset_mm: (float, float) = (0, 0),
        alpha: float = 1.0,
        filter_magnitude: float = 0.4,
        filter_sigma_mm: float = 80,
    ):
        """
        Parameters
        ----------

        cone_size_mm
            Cone size in mm at the iso plane
        cax_offset_mm
            The offset in mm. (out, right)
        alpha
            The intensity of the layer. 1 is full saturation/radiation. 0 is none.
        filter_magnitude
            The magnitude of the CAX peak. Larger values result in "pointier" fields.
        filter_sigma_mm
            Proportional to the width of the CAX peak. Larger values produce wider curves.
        """
        super().__init__(cone_size_mm, cax_offset_mm, alpha)
        self.filter_magnitude = filter_magnitude
        self.filter_sigma_mm = filter_sigma_mm

    def apply(
        self, image: np.ndarray, pixel_size: float, mag_factor: float
    ) -> np.ndarray:
        image, rr, cc = self._create_perfect_field(image, pixel_size, mag_factor)
        # add filter effect
        n = gaussian2d(
            rr,
            cc,
            self.filter_magnitude * np.iinfo(image.dtype).max,
            image.shape[0] / 2,
            image.shape[1] / 2,
            self.filter_sigma_mm / pixel_size,
            self.filter_sigma_mm / pixel_size,
            constant=-self.filter_magnitude * np.iinfo(image.dtype).max,
        )
        image[rr, cc] += n.astype(image.dtype)
        return image


class PerfectFieldLayer(Layer):
    """A square field without flattening filter effects"""

    def __init__(
        self,
        field_size_mm: (float, float) = (10, 10),
        cax_offset_mm: (float, float) = (0, 0),
        alpha: float = 1.0,
    ):
        """
        Parameters
        ----------

        field_size_mm
            Field size in mm at the iso plane
        cax_offset_mm
            The offset in mm. (out, right)
        alpha
            The intensity of the layer. 1 is full saturation/radiation. 0 is none.
        """
        self.field_size_mm = field_size_mm
        self.cax_offset_mm = cax_offset_mm
        self.alpha = alpha

    def _create_perfect_field(
        self, image: np.ndarray, pixel_size: float, mag_factor: float
    ) -> (np.ndarray, ...):
        field_size_pix = [
            even_round(f * mag_factor**2 / pixel_size) for f in self.field_size_mm
        ]
        cax_offset_mm_mag = [v * mag_factor for v in self.cax_offset_mm]
        field_start = [
            x / pixel_size + (shape / 2) - field_size / 2
            for x, shape, field_size in zip(
                cax_offset_mm_mag, image.shape, field_size_pix
            )
        ]
        field_end = [
            x / pixel_size + (shape / 2) + field_size / 2 - 1
            for x, shape, field_size in zip(
                cax_offset_mm_mag, image.shape, field_size_pix
            )
        ]
        # -1 due to skimage implementation of [start:(end+1)]
        rr, cc = draw.rectangle(field_start, end=field_end, shape=image.shape)
        rr = np.round(rr).astype(int)
        cc = np.round(cc).astype(int)
        temp_array = np.zeros(image.shape)
        temp_array[rr, cc] = int(np.iinfo(image.dtype).max * self.alpha)
        image = clip_add(image, temp_array)
        return image, rr, cc

    def apply(
        self, image: np.ndarray, pixel_size: float, mag_factor: float
    ) -> np.ndarray:
        image, _, _ = self._create_perfect_field(image, pixel_size, mag_factor)
        return image


class FilteredFieldLayer(PerfectFieldLayer):
    """A square field with flattening filter effects"""

    def __init__(
        self,
        field_size_mm: (float, float) = (10, 10),
        cax_offset_mm: (float, float) = (0, 0),
        alpha: float = 1.0,
        gaussian_height: float = 0.03,
        gaussian_sigma_mm: float = 32,
    ):
        """
        Parameters
        ----------

        field_size_mm
            Field size in mm at the iso plane
        cax_offset_mm
            The offset in mm. (out, right)
        alpha
            The intensity of the layer. 1 is full saturation/radiation. 0 is none.
        gaussian_height
            The intensity of the "horns", or more accurately, the CAX dip. Proportional to the max value allowed for the data type.
            Increase to make the horns more prominent.
        gaussian_sigma_mm
            The width of the "horns". A.k.a. the CAX dip width. Increase to create a wider
            horn effect.
        """
        super().__init__(field_size_mm, cax_offset_mm, alpha)
        self.gaussian_height = gaussian_height
        self.gaussian_sigma_mm = gaussian_sigma_mm

    def apply(
        self, image: np.ndarray, pixel_size: float, mag_factor: float
    ) -> np.ndarray:
        image, rr, cc = self._create_perfect_field(image, pixel_size, mag_factor)
        # add filter effect
        height = -self.gaussian_height * np.iinfo(image.dtype).max
        width = self.gaussian_sigma_mm / pixel_size
        horns = gaussian2d(
            rr,
            cc,
            height=height,
            center_x=image.shape[0] / 2,
            center_y=image.shape[1] / 2,
            width_x=width,
            width_y=width,
        )
        image[rr, cc] += horns.astype(image.dtype)
        return image


class FilterFreeFieldLayer(FilteredFieldLayer):
    """A square field with flattening filter free (FFF) effects"""

    def __init__(
        self,
        field_size_mm: (float, float) = (10, 10),
        cax_offset_mm: (float, float) = (0, 0),
        alpha: float = 1.0,
        gaussian_height: float = 0.4,
        gaussian_sigma_mm: float = 80,
    ):
        """
        Parameters
        ----------

        field_size_mm
            Field size in mm at the iso plane
        cax_offset_mm
            The offset in mm. (out, right)
        alpha
            The intensity of the layer. 1 is full saturation/radiation. 0 is none.
        gaussian_height
            The magnitude of the CAX peak. Larger values result in "pointier" fields.
        gaussian_sigma_mm
            Proportional to the width of the CAX peak. Larger values produce wider curves.
        """
        super().__init__(
            field_size_mm, cax_offset_mm, alpha, gaussian_height, gaussian_sigma_mm
        )

    def apply(
        self, image: np.ndarray, pixel_size: float, mag_factor: float
    ) -> np.ndarray:
        image, rr, cc = self._create_perfect_field(image, pixel_size, mag_factor)
        # add filter effect
        n = gaussian2d(
            rr,
            cc,
            self.gaussian_height * np.iinfo(image.dtype).max,
            image.shape[0] / 2,
            image.shape[1] / 2,
            self.gaussian_sigma_mm / pixel_size,
            self.gaussian_sigma_mm / pixel_size,
            constant=-self.gaussian_height * np.iinfo(image.dtype).max,
        )
        image[rr, cc] += n.astype(image.dtype)
        return image


class PerfectBBLayer(PerfectConeLayer):
    """A BB-like layer. Like a cone, but with lower alpha (i.e. higher opacity)"""

    def __init__(
        self,
        bb_size_mm: float = 5,
        cax_offset_mm: (float, float) = (0, 0),
        alpha: float = -0.5,
    ):
        super().__init__(
            cone_size_mm=bb_size_mm, cax_offset_mm=cax_offset_mm, alpha=alpha
        )


class GaussianFilterLayer(Layer):
    """A Gaussian filter. Simulates the effects of scatter on the field"""

    def __init__(self, sigma_mm: float = 2):
        self.sigma_mm = sigma_mm

    def apply(
        self, image: np.ndarray, pixel_size: float, mag_factor: float
    ) -> np.ndarray:
        sigma_pix = self.sigma_mm / pixel_size
        return filters.gaussian(image, sigma_pix, preserve_range=True).astype(
            image.dtype
        )


class RandomNoiseLayer(Layer):
    """A salt and pepper noise, simulating dark current"""

    def __init__(self, mean: float = 0.0, sigma: float = 0.001):
        self.mean = mean
        self.sigma = sigma

    def apply(
        self, image: np.ndarray, pixel_size: float, mag_factor: float
    ) -> np.ndarray:
        normalized_sigma = self.sigma * np.iinfo(image.dtype).max
        noise = np.random.normal(self.mean, normalized_sigma, size=image.shape)
        return clip_add(image, noise, dtype=image.dtype)


class ConstantLayer(Layer):
    """A constant layer. Can be used to simulate scatter or background."""

    def __init__(self, constant: float):
        self.constant = constant

    def apply(
        self, image: np.ndarray, pixel_size: float, mag_factor: float
    ) -> np.ndarray:
        constant_img = np.full(image.shape, fill_value=self.constant)
        return clip_add(image, constant_img, dtype=image.dtype)<|MERGE_RESOLUTION|>--- conflicted
+++ resolved
@@ -5,13 +5,7 @@
 from skimage import draw, filters
 
 
-<<<<<<< HEAD
-def clip_add(
-    image1: np.ndarray, image2: np.ndarray, dtype: np.dtype = np.uint16
-) -> np.ndarray:
-=======
 def clip_add(image1: np.ndarray, image2: np.ndarray, dtype: Type[np.dtype] = np.uint16) -> np.ndarray:
->>>>>>> 462dcee5
     """Clip the image to the dtype extrema. Otherwise, the bits will flip."""
     # convert to float first so we don't flip bits initially
     combined_img = image1.astype(float) + image2.astype(float)
