"""The CT module automatically analyzes DICOM images of a CatPhan 504, 503, 600, Quart DVT, or ACR phantoms acquired when doing CBCT or CT quality assurance.
It can load a folder or zip file that the images are in and automatically correct for translational and rotational errors.
It can analyze the HU regions and image scaling (CTP404), the high-contrast line pairs (CTP528) to calculate the modulation transfer function (MTF),
the HU uniformity (CTP486), and Low Contrast (CTP515) on the corresponding slices.

For ACR and Quart phantoms, the equivalent sections are analyzed where applicable even though each module does not have an explicit name.
Where intuitive similarities between the phantoms exist, the library usage is the same.

Features:

* **Automatic phantom registration** - Your phantom can be tilted, rotated, or translated--pylinac will automatically register the phantom.
* **Automatic testing of all major modules** - Major modules are automatically registered and analyzed.
* **Any scan protocol** - Scan your CatPhan with any protocol; even scan it in a regular CT scanner.
  Any field size or field extent is allowed.
"""
from __future__ import annotations

import dataclasses
import io
import itertools
import os
import webbrowser
import zipfile
from dataclasses import dataclass
from functools import cached_property
from io import BytesIO
from os import path as osp
from pathlib import Path
from typing import BinaryIO, Callable, Sequence

import matplotlib.pyplot as plt
import numpy as np
<<<<<<< HEAD
=======
from cached_property import cached_property
from matplotlib.axes import Axes
>>>>>>> b8c6f5c5
from py_linq import Enumerable
from scipy import ndimage
from skimage import draw, filters, measure, segmentation
from skimage.measure._regionprops import RegionProperties

from .core import image, pdf
from .core.contrast import Contrast
from .core.geometry import Line, Point
from .core.image import ArrayImage, DicomImageStack
from .core.io import TemporaryZipDirectory, get_url, retrieve_demo_file
from .core.mtf import MTF
from .core.profile import CollapsedCircleProfile, Interpolation, SingleProfile
from .core.roi import DiskROI, LowContrastDiskROI, RectangleROI
from .core.utilities import ResultBase
from .settings import get_dicom_cmap

# The ramp angle ratio is from the Catphan manual ("Scan slice geometry" section)
# and represents the fact that the wire is at an oblique angle (23°), making it appear
# longer than it is if it were normal or perpendicular to the z (imaging) axis. This ratio
# fixes the length to represent it as if it were perpendicular to the imaging axis.
RAMP_ANGLE_RATIO = 0.42

AIR = -1000
PMP = -196
LDPE = -104
POLY = -47
ACRYLIC = 115
DELRIN = 365
TEFLON = 1000
BONE_20 = 237
BONE_50 = 725
WATER = 0


@dataclass
class ROIResult:
    """This class should not be called directly. It is returned by the ``results_data()`` method.
    It is a dataclass under the hood and thus comes with all the dunder magic.

    Use the following attributes as normal class attributes."""

    name: str  #:
    value: float  #:
    stdev: float  #:
    difference: float  #:
    nominal_value: float  #:
    passed: bool  #:


@dataclass
class CTP404Result:
    """This class should not be called directly. It is returned by the ``results_data()`` method.
    It is a dataclass under the hood and thus comes with all the dunder magic.

    Use the following attributes as normal class attributes."""

    offset: int  #:
    low_contrast_visibility: float  #:
    thickness_passed: bool  #:
    measured_slice_thickness_mm: float  #:
    thickness_num_slices_combined: int  #:

    geometry_passed: bool  #:
    avg_line_distance_mm: float  #:
    line_distances_mm: list[float]  #:

    hu_linearity_passed: bool  #:
    hu_tolerance: float  #:
    hu_rois: dict  #:


@dataclass
class CTP486Result:
    """This class should not be called directly. It is returned by the ``results_data()`` method.
    It is a dataclass under the hood and thus comes with all the dunder magic.

    Use the following attributes as normal class attributes."""

    uniformity_index: float  #:
    integral_non_uniformity: float  #:
    passed: bool  #:
    rois: dict  #:


@dataclass
class CTP515Result:
    """This class should not be called directly. It is returned by the ``results_data()`` method.
    It is a dataclass under the hood and thus comes with all the dunder magic.

    Use the following attributes as normal class attributes."""

    cnr_threshold: float  #:
    num_rois_seen: int  #:
    roi_settings: dict  #:
    roi_results: dict  #:


@dataclass
class CTP528Result:
    """This class should not be called directly. It is returned by the ``results_data()`` method.
    It is a dataclass under the hood and thus comes with all the dunder magic.

    Use the following attributes as normal class attributes."""

    start_angle_radians: float  #:
    mtf_lp_mm: dict  #:
    roi_settings: dict  #:


@dataclass
class CatphanResult(ResultBase):
    """This class should not be called directly. It is returned by the ``results_data()`` method.
    It is a dataclass under the hood and thus comes with all the dunder magic.

    Use the following attributes as normal class attributes."""

    catphan_model: str  #:
    catphan_roll_deg: float  #:
    origin_slice: int  #:
    num_images: int  #:
    ctp404: CTP404Result  #:
    ctp486: CTP486Result | None = None  #:
    ctp528: CTP528Result | None = None  #:
    ctp515: CTP515Result | None = None  #:


class HUDiskROI(DiskROI):
    """An HU ROI object. Represents a circular area measuring either HU sample (Air, Poly, ...)
    or HU uniformity (bottom, left, ...).
    """

    def __init__(
        self,
        array: np.array | ArrayImage,
        angle: float,
        roi_radius: float,
        dist_from_center: float,
        phantom_center: tuple | Point,
        nominal_value: float | None = None,
        tolerance: float | None = None,
        background_mean: float | None = None,
        background_std: float | None = None,
    ):
        """
        Parameters
        ----------
        nominal_value
            The nominal pixel value of the HU ROI.
        tolerance
            The roi pixel value tolerance.
        """
        super().__init__(array, angle, roi_radius, dist_from_center, phantom_center)
        self.nominal_val = nominal_value
        self.tolerance = tolerance

    @property
    def value_diff(self) -> float:
        """The difference in HU between measured and nominal."""
        return self.pixel_value - self.nominal_val

    @property
    def passed(self) -> bool:
        """Boolean specifying if ROI pixel value was within tolerance of the nominal value."""
        if self.tolerance:
            return abs(self.value_diff) <= self.tolerance
        else:
            return True

    @property
    def plot_color(self) -> str:
        """Return one of two colors depending on if ROI passed."""
        return "green" if self.passed else "red"


class ThicknessROI(RectangleROI):
    """A rectangular ROI that measures the angled wire rod in the HU linearity slice which determines slice thickness."""

    @cached_property
    def long_profile(self) -> SingleProfile:
        """The profile along the axis perpendicular to ramped wire."""
        img = image.load(self.pixel_array)
        img.filter(size=1, kind="gaussian")
        prof = SingleProfile(
            img.array.max(axis=np.argmin(img.shape)), interpolation=Interpolation.NONE
        )
        return prof

    @cached_property
    def wire_fwhm(self) -> float:
        """The FWHM of the wire in pixels."""
        return self.long_profile.fwxm_data(x=50)["width (exact)"]

    @property
    def plot_color(self) -> str:
        """The plot color."""
        return "blue"


class Slice:
    """Base class for analyzing specific slices of a CBCT dicom set."""

    def __init__(
        self,
        catphan,
        slice_num: int | None = None,
        combine: bool = True,
        combine_method: str = "mean",
        num_slices: int = 0,
        clear_borders: bool = True,
    ):
        """
        Parameters
        ----------
        catphan : `~pylinac.cbct.CatPhanBase` instance.
        slice_num : int
            The slice number of the DICOM array desired. If None, will use the ``slice_num`` property of subclass.
        combine : bool
            If True, combines the slices +/- ``num_slices`` around the slice of interest to improve signal/noise.
        combine_method : {'mean', 'max'}
            How to combine the slices if ``combine`` is True.
        num_slices : int
            The number of slices on either side of the nominal slice to combine to improve signal/noise; only
            applicable if ``combine`` is True.
        """
        if slice_num is not None:
            self.slice_num = slice_num
        if combine:
            array = combine_surrounding_slices(
                catphan.dicom_stack,
                self.slice_num,
                mode=combine_method,
                slices_plusminus=num_slices,
            )
        else:
            array = catphan.dicom_stack[self.slice_num].array
        self.image = image.load(array)
        self.catphan_size = catphan.catphan_size
        self.mm_per_pixel = catphan.mm_per_pixel
        self.clear_borders = clear_borders
        if catphan._phantom_center_func:
            self._phantom_center_func = catphan._phantom_center_func

    @property
    def __getitem__(self, item):
        return self.image.array[item]

    @cached_property
    def phantom_roi(self) -> RegionProperties:
        """Get the Scikit-Image ROI of the phantom

        The image is analyzed to see if:
        1) the CatPhan is even in the image (if there were any ROIs detected)
        2) an ROI is within the size criteria of the catphan
        3) the ROI area that is filled compared to the bounding box area is close to that of a circle
        """
        # convert the slice to binary and label ROIs
        edges = filters.scharr(self.image.as_type(float))
        if np.max(edges) < 0.1:
            raise ValueError(
                "No edges were found in the image that look like the phantom"
            )
        larr, regionprops, num_roi = get_regions(
            self, fill_holes=True, threshold="mean", clear_borders=self.clear_borders
        )
        # check that there is at least 1 ROI
        if num_roi < 1 or num_roi is None:
            raise ValueError(
                f"The number of ROIs detected {num_roi} was not the number expected (1)"
            )
        catphan_region = sorted(
            regionprops, key=lambda x: np.abs(x.filled_area - self.catphan_size)
        )[0]
        if (self.catphan_size * 1.3 < catphan_region.filled_area) or (
            catphan_region.filled_area < self.catphan_size / 1.3
        ):
            raise ValueError("Unable to find ROI of expected size of the phantom")
        return catphan_region

    def is_phantom_in_view(self) -> bool:
        """Whether the phantom appears to be within the slice."""
        try:
            self.phantom_roi
            return True
        except ValueError:
            return False

    @property
    def phan_center(self) -> Point | None:
        """Determine the location of the center of the phantom."""
        if self.is_phantom_in_view():
            x = self._phantom_center_func[0](self.slice_num)
            y = self._phantom_center_func[1](self.slice_num)
            return Point(x=x, y=y)


class CatPhanModule(Slice):
    """Base class for a CTP module."""

    common_name: str = ""
    combine_method: str = "mean"
    num_slices: int = 0
    roi_settings: dict = {}
    background_roi_settings: dict = {}
    roi_dist_mm = float
    roi_radius_mm = float
    rois: dict = {}  # dicts of HUDiskROIs
    background_rois: dict = {}  # dict of HUDiskROIs; possibly empty
    window_min: int | None = None  # plt visualization
    window_max: int | None = None  # plt visualization

    def __init__(
        self,
        catphan,
        tolerance: float | None = None,
        offset: int = 0,
        clear_borders: bool = True,
    ):
        self.model = ""
        self._offset = offset
        self.origin_slice = catphan.origin_slice
        self.tolerance = tolerance
        self.slice_thickness = catphan.dicom_stack.metadata.SliceThickness
        self.slice_spacing = catphan.dicom_stack[0].slice_spacing
        self.catphan_roll = catphan.catphan_roll
        self.mm_per_pixel = catphan.mm_per_pixel
        self.rois: dict[str, HUDiskROI] = {}
        self.background_rois: dict[str, HUDiskROI] = {}
        Slice.__init__(
            self,
            catphan,
            combine_method=self.combine_method,
            num_slices=self.num_slices,
            clear_borders=clear_borders,
        )
        self._convert_units_in_settings()
        self.preprocess(catphan)
        self._setup_rois()

    def _convert_units_in_settings(self) -> None:
        setting_groups = [
            getattr(self, attr) for attr in dir(self) if attr.endswith("roi_settings")
        ]
        for roi_settings in setting_groups:
            for roi, settings in roi_settings.items():
                if isinstance(settings, dict):
                    if settings.get("distance") is not None:
                        settings["distance_pixels"] = (
                            settings["distance"] / self.mm_per_pixel
                        )
                    if settings.get("angle") is not None:
                        settings["angle_corrected"] = (
                            settings["angle"] + self.catphan_roll
                        )
                    if settings.get("radius") is not None:
                        settings["radius_pixels"] = (
                            settings["radius"] / self.mm_per_pixel
                        )
                    if settings.get("width") is not None:
                        settings["width_pixels"] = settings["width"] / self.mm_per_pixel
                    if settings.get("height") is not None:
                        settings["height_pixels"] = (
                            settings["height"] / self.mm_per_pixel
                        )

    def preprocess(self, catphan):
        """A preprocessing step before analyzing the CTP module.

        Parameters
        ----------
        catphan : `~pylinac.cbct.CatPhanBase` instance.
        """
        pass

    @property
    def slice_num(self) -> int:
        """The slice number of the spatial resolution module.

        Returns
        -------
        float
        """
        return int(self.origin_slice + round(self._offset / self.slice_spacing))

    def _setup_rois(self) -> None:
        for name, setting in self.background_roi_settings.items():
            self.background_rois[name] = HUDiskROI(
                self.image,
                setting["angle_corrected"],
                setting["radius_pixels"],
                setting["distance_pixels"],
                self.phan_center,
            )
        if self.background_rois:
            background_mean = np.mean(
                [roi.pixel_value for roi in self.background_rois.values()]
            )
            background_std = np.std(
                [roi.pixel_value for roi in self.background_rois.values()]
            )
        else:
            background_mean = None
            background_std = None

        for name, setting in self.roi_settings.items():
            nominal_value = setting.get("value", 0)
            self.rois[name] = HUDiskROI(
                self.image,
                setting["angle_corrected"],
                setting["radius_pixels"],
                setting["distance_pixels"],
                self.phan_center,
                nominal_value,
                self.tolerance,
                background_mean=background_mean,
                background_std=background_std,
            )

    def plot_rois(self, axis: plt.Axes) -> None:
        """Plot the ROIs to the axis."""
        for roi in self.rois.values():
            roi.plot2axes(axis, edgecolor=roi.plot_color)
        for roi in self.background_rois.values():
            roi.plot2axes(axis, edgecolor="blue")

    def plot(self, axis: plt.Axes):
        """Plot the image along with ROIs to an axis"""
        axis.imshow(
            self.image.array,
            cmap=get_dicom_cmap(),
            vmin=self.window_min,
            vmax=self.window_max,
        )
        self.plot_rois(axis)
        axis.autoscale(tight=True)
        axis.set_title(self.common_name)
        axis.axis("off")

    @property
    def roi_vals_as_str(self) -> str:
        return ", ".join(
            f"{name}: {roi.pixel_value}" for name, roi in self.rois.items()
        )


class CTP404CP504(CatPhanModule):
    """Class for analysis of the HU linearity, geometry, and slice thickness regions of the CTP404."""

    attr_name = "ctp404"
    common_name = "HU Linearity"
    roi_dist_mm = 58.7
    roi_radius_mm = 5
    roi_settings = {
        "Air": {
            "value": AIR,
            "angle": -90,
            "distance": roi_dist_mm,
            "radius": roi_radius_mm,
        },
        "PMP": {
            "value": PMP,
            "angle": -120,
            "distance": roi_dist_mm,
            "radius": roi_radius_mm,
        },
        "LDPE": {
            "value": LDPE,
            "angle": 180,
            "distance": roi_dist_mm,
            "radius": roi_radius_mm,
        },
        "Poly": {
            "value": POLY,
            "angle": 120,
            "distance": roi_dist_mm,
            "radius": roi_radius_mm,
        },
        "Acrylic": {
            "value": ACRYLIC,
            "angle": 60,
            "distance": roi_dist_mm,
            "radius": roi_radius_mm,
        },
        "Delrin": {
            "value": DELRIN,
            "angle": 0,
            "distance": roi_dist_mm,
            "radius": roi_radius_mm,
        },
        "Teflon": {
            "value": TEFLON,
            "angle": -60,
            "distance": roi_dist_mm,
            "radius": roi_radius_mm,
        },
    }
    background_roi_settings = {
        "1": {"angle": -30, "distance": roi_dist_mm, "radius": roi_radius_mm},
        "2": {"angle": -150, "distance": roi_dist_mm, "radius": roi_radius_mm},
        "3": {"angle": -210, "distance": roi_dist_mm, "radius": roi_radius_mm},
        "4": {"angle": 30, "distance": roi_dist_mm, "radius": roi_radius_mm},
    }
    # thickness
    thickness_roi_height = 40
    thickness_roi_width = 10
    thickness_roi_distance_mm = 38
    thickness_roi_settings = {
        "Left": {
            "angle": 180,
            "width": thickness_roi_width,
            "height": thickness_roi_height,
            "distance": thickness_roi_distance_mm,
        },
        "Bottom": {
            "angle": 90,
            "width": thickness_roi_height,
            "height": thickness_roi_width,
            "distance": thickness_roi_distance_mm,
        },
        "Right": {
            "angle": 0,
            "width": thickness_roi_width,
            "height": thickness_roi_height,
            "distance": thickness_roi_distance_mm,
        },
        "Top": {
            "angle": -90,
            "width": thickness_roi_height,
            "height": thickness_roi_width,
            "distance": thickness_roi_distance_mm,
        },
    }
    # geometry
    geometry_roi_size_mm = 35
    geometry_roi_settings = {
        "Top-Horizontal": (0, 1),
        "Bottom-Horizontal": (2, 3),
        "Left-Vertical": (0, 2),
        "Right-Vertical": (1, 3),
    }
    pad: str | int
    thickness_image: Slice

    def __init__(
        self,
        catphan,
        offset: int,
        hu_tolerance: float,
        thickness_tolerance: float,
        scaling_tolerance: float,
        clear_borders: bool = True,
        thickness_slice_straddle: str | int = "auto",
    ):
        """
        Parameters
        ----------
        catphan : `~pylinac.cbct.CatPhanBase` instance.
        offset : int
        hu_tolerance : float
        thickness_tolerance : float
        scaling_tolerance : float
        clear_borders : bool
        """
        self.mm_per_pixel = catphan.mm_per_pixel
        self.hu_tolerance = hu_tolerance
        self.thickness_tolerance = thickness_tolerance
        self.scaling_tolerance = scaling_tolerance
        self.thickness_rois = {}
        self.lines = {}
        self.thickness_slice_straddle = thickness_slice_straddle
        super().__init__(
            catphan, tolerance=hu_tolerance, offset=offset, clear_borders=clear_borders
        )

    def preprocess(self, catphan) -> None:
        # for the thickness analysis image, combine thin slices or just use one slice if slices are thick
        if (
            isinstance(self.thickness_slice_straddle, str)
            and self.thickness_slice_straddle.lower() == "auto"
        ):
            if float(catphan.dicom_stack.metadata.SliceThickness) < 3.5:
                self.pad = 1
            else:
                self.pad = 0
        else:
            self.pad = self.thickness_slice_straddle
        self.thickness_image = Slice(
            catphan,
            combine_method="mean",
            num_slices=self.num_slices + self.pad,
            slice_num=self.slice_num,
            clear_borders=self.clear_borders,
        ).image

    def _setup_rois(self) -> None:
        super()._setup_rois()
        self._setup_thickness_rois()
        self._setup_geometry_rois()

    def _setup_thickness_rois(self) -> None:
        for name, setting in self.thickness_roi_settings.items():
            self.thickness_rois[name] = ThicknessROI(
                self.thickness_image,
                setting["width_pixels"],
                setting["height_pixels"],
                setting["angle_corrected"],
                setting["distance_pixels"],
                self.phan_center,
            )

    def _setup_geometry_rois(self) -> None:
        boxsize = self.geometry_roi_size_mm / self.mm_per_pixel
        xbounds = (int(self.phan_center.x - boxsize), int(self.phan_center.x + boxsize))
        ybounds = (int(self.phan_center.y - boxsize), int(self.phan_center.y + boxsize))
        geo_img = self.image[ybounds[0] : ybounds[1], xbounds[0] : xbounds[1]]
        larr, regionprops, num_roi = get_regions(
            geo_img, fill_holes=True, clear_borders=False
        )
        # check that there is at least 1 ROI
        if num_roi < 4:
            raise ValueError("Unable to locate the Geometric nodes")
        elif num_roi > 4:
            regionprops = sorted(
                regionprops, key=lambda x: x.filled_area, reverse=True
            )[:4]
        sorted_regions = sorted(
            regionprops, key=lambda x: (2 * x.centroid[0] + x.centroid[1])
        )
        centers = [
            Point(
                r.weighted_centroid[1] + xbounds[0], r.weighted_centroid[0] + ybounds[0]
            )
            for r in sorted_regions
        ]
        #  setup the geometric lines
        for name, order in self.geometry_roi_settings.items():
            self.lines[name] = GeometricLine(
                centers[order[0]],
                centers[order[1]],
                self.mm_per_pixel,
                self.scaling_tolerance,
            )

    @property
    def lcv(self) -> float:
        """The low-contrast visibility"""
        return (
            2
            * abs(self.rois["LDPE"].pixel_value - self.rois["Poly"].pixel_value)
            / (self.rois["LDPE"].std + self.rois["Poly"].std)
        )

    def plot_linearity(
        self, axis: plt.Axes | None = None, plot_delta: bool = True
    ) -> tuple:
        """Plot the HU linearity values to an axis.

        Parameters
        ----------
        axis : None, matplotlib.Axes
            The axis to plot the values on. If None, will create a new figure.
        plot_delta : bool
            Whether to plot the actual measured HU values (False), or the difference from nominal (True).
        """
        nominal_x_values = [roi.nominal_val for roi in self.rois.values()]
        if axis is None:
            fig, axis = plt.subplots()
        if plot_delta:
            values = [roi.value_diff for roi in self.rois.values()]
            nominal_measurements = [0] * len(values)
            ylabel = "HU Delta"
        else:
            values = [roi.pixel_value for roi in self.rois.values()]
            nominal_measurements = nominal_x_values
            ylabel = "Measured Values"
        points = axis.plot(nominal_x_values, values, "g+", markersize=15, mew=2)
        axis.plot(nominal_x_values, nominal_measurements)
        axis.plot(
            nominal_x_values, np.array(nominal_measurements) + self.hu_tolerance, "r--"
        )
        axis.plot(
            nominal_x_values, np.array(nominal_measurements) - self.hu_tolerance, "r--"
        )
        axis.margins(0.05)
        axis.grid(True)
        axis.set_xlabel("Nominal Values")
        axis.set_ylabel(ylabel)
        axis.set_title("HU linearity")
        return points

    @property
    def passed_hu(self) -> bool:
        """Boolean specifying whether all the ROIs passed within tolerance."""
        return all(roi.passed for roi in self.rois.values())

    def plot_rois(self, axis: plt.Axes) -> None:
        """Plot the ROIs onto the image, as well as the background ROIs"""
        # plot HU linearity ROIs
        super().plot_rois(axis)
        # plot thickness ROIs
        for roi in self.thickness_rois.values():
            roi.plot2axes(axis, edgecolor="blue")
        # plot geometry lines
        for line in self.lines.values():
            line.plot2axes(axis, color=line.pass_fail_color)

    @property
    def passed_thickness(self) -> bool:
        """Whether the slice thickness was within tolerance from nominal."""
        return (
            self.slice_thickness - self.thickness_tolerance
            < self.meas_slice_thickness
            < self.slice_thickness + self.thickness_tolerance
        )

    @property
    def meas_slice_thickness(self) -> float:
        """The average slice thickness for the 4 wire measurements in mm."""
        return np.mean(
            sorted(
                roi.wire_fwhm * self.mm_per_pixel * RAMP_ANGLE_RATIO
                for roi in self.thickness_rois.values()
            )
        ) / (1 + 2 * self.pad)

    @property
    def avg_line_length(self) -> float:
        return float(np.mean([line.length_mm for line in self.lines.values()]))

    @property
    def passed_geometry(self) -> bool:
        """Returns whether all the line lengths were within tolerance."""
        return all(line.passed for line in self.lines.values())


class CTP404CP503(CTP404CP504):
    """Alias for namespace consistency"""

    pass


class CTP404CP600(CTP404CP504):
    roi_dist_mm = 58.7
    roi_radius_mm = 5
    roi_settings = {
        "Air": {
            "value": AIR,
            "angle": 90,
            "distance": roi_dist_mm,
            "radius": roi_radius_mm,
        },
        "PMP": {
            "value": PMP,
            "angle": 60,
            "distance": roi_dist_mm,
            "radius": roi_radius_mm,
        },
        "LDPE": {
            "value": LDPE,
            "angle": 0,
            "distance": roi_dist_mm,
            "radius": roi_radius_mm,
        },
        "Poly": {
            "value": POLY,
            "angle": -60,
            "distance": roi_dist_mm,
            "radius": roi_radius_mm,
        },
        "Acrylic": {
            "value": ACRYLIC,
            "angle": -120,
            "distance": roi_dist_mm,
            "radius": roi_radius_mm,
        },
        "Delrin": {
            "value": DELRIN,
            "angle": -180,
            "distance": roi_dist_mm,
            "radius": roi_radius_mm,
        },
        "Teflon": {
            "value": TEFLON,
            "angle": 120,
            "distance": roi_dist_mm,
            "radius": roi_radius_mm,
        },
        "Vial": {
            "value": WATER,
            "angle": -90,
            "distance": roi_dist_mm,
            "radius": roi_radius_mm
            - 1,  # the vial sits inside the ROI and needs some clearance
        },
    }

    def _setup_rois(self) -> None:
        """For the 600, the top ROI is an optional water vial slot. If the HU is near water we leave it, otherwise we remove it so as not to flag false failures"""
        super()._setup_rois()
        if self.rois["Vial"].pixel_value < -500:  # closer to air than water
            self.rois.pop("Vial")


class CTP404CP604(CTP404CP504):
    roi_dist_mm = 58.7
    roi_radius_mm = 5
    roi_settings = {
        "Air": {
            "value": AIR,
            "angle": -90,
            "distance": roi_dist_mm,
            "radius": roi_radius_mm,
        },
        "PMP": {
            "value": PMP,
            "angle": -120,
            "distance": roi_dist_mm,
            "radius": roi_radius_mm,
        },
        "50% Bone": {
            "value": BONE_50,
            "angle": -150,
            "distance": roi_dist_mm,
            "radius": roi_radius_mm,
        },
        "LDPE": {
            "value": LDPE,
            "angle": 180,
            "distance": roi_dist_mm,
            "radius": roi_radius_mm,
        },
        "Poly": {
            "value": POLY,
            "angle": 120,
            "distance": roi_dist_mm,
            "radius": roi_radius_mm,
        },
        "Acrylic": {
            "value": ACRYLIC,
            "angle": 60,
            "distance": roi_dist_mm,
            "radius": roi_radius_mm,
        },
        "20% Bone": {
            "value": BONE_20,
            "angle": 30,
            "distance": roi_dist_mm,
            "radius": roi_radius_mm,
        },
        "Delrin": {
            "value": DELRIN,
            "angle": 0,
            "distance": roi_dist_mm,
            "radius": roi_radius_mm,
        },
        "Teflon": {
            "value": TEFLON,
            "angle": -60,
            "distance": roi_dist_mm,
            "radius": roi_radius_mm,
        },
    }
    background_roi_settings = {
        "1": {"angle": -30, "distance": roi_dist_mm, "radius": roi_radius_mm},
        "2": {"angle": -210, "distance": roi_dist_mm, "radius": roi_radius_mm},
    }


class CTP486(CatPhanModule):
    """Class for analysis of the Uniformity slice of the CTP module. Measures 5 ROIs around the slice that
    should all be close to the same value.
    """

    attr_name = "ctp486"
    common_name = "HU Uniformity"
    roi_dist_mm = 53
    roi_radius_mm = 10
    nominal_value = 0
    roi_settings = {
        "Top": {
            "value": nominal_value,
            "angle": -90,
            "distance": roi_dist_mm,
            "radius": roi_radius_mm,
        },
        "Right": {
            "value": nominal_value,
            "angle": 0,
            "distance": roi_dist_mm,
            "radius": roi_radius_mm,
        },
        "Bottom": {
            "value": nominal_value,
            "angle": 90,
            "distance": roi_dist_mm,
            "radius": roi_radius_mm,
        },
        "Left": {
            "value": nominal_value,
            "angle": 180,
            "distance": roi_dist_mm,
            "radius": roi_radius_mm,
        },
        "Center": {
            "value": nominal_value,
            "angle": 0,
            "distance": 0,
            "radius": roi_radius_mm,
        },
    }

    def plot_profiles(self, axis: plt.Axes | None = None) -> None:
        """Plot the horizontal and vertical profiles of the Uniformity slice.

        Parameters
        ----------
        axis : None, matplotlib.Axes
            The axis to plot on; if None, will create a new figure.
        """
        if axis is None:
            fig, axis = plt.subplots()
        horiz_data = self.image[int(self.phan_center.y), :]
        vert_data = self.image[:, int(self.phan_center.x)]
        axis.plot(horiz_data, "g", label="Horizontal")
        axis.plot(vert_data, "b", label="Vertical")
        axis.autoscale(tight=True)
        axis.axhline(self.nominal_value + self.tolerance, color="r", linewidth=3)
        axis.axhline(self.nominal_value - self.tolerance, color="r", linewidth=3)
        axis.grid(True)
        axis.set_ylabel("HU")
        axis.legend(loc=8, fontsize="small", title="")
        axis.set_title("Uniformity Profiles")

    @property
    def overall_passed(self) -> bool:
        """Boolean specifying whether all the ROIs passed within tolerance."""
        return all(roi.passed for roi in self.rois.values())

    @property
    def uniformity_index(self) -> float:
        """The Uniformity Index. Elstrom et al equation 2. https://www.tandfonline.com/doi/pdf/10.3109/0284186X.2011.590525"""
        center = self.rois["Center"]
        uis = [
            100 * ((roi.pixel_value - center.pixel_value) / (center.pixel_value + 1000))
            for roi in self.rois.values()
        ]
        abs_uis = np.abs(uis)
        return uis[np.argmax(abs_uis)]

    @property
    def integral_non_uniformity(self) -> float:
        """The Integral Non-Uniformity. Elstrom et al equation 1. https://www.tandfonline.com/doi/pdf/10.3109/0284186X.2011.590525"""
        maxhu = max(roi.pixel_value for roi in self.rois.values())
        minhu = min(roi.pixel_value for roi in self.rois.values())
        return (maxhu - minhu) / (maxhu + minhu + 2000)


class CTP528CP504(CatPhanModule):
    """Class for analysis of the Spatial Resolution slice of the CBCT dicom data set.

    A collapsed circle profile is taken of the line-pair region. This profile is search for
    peaks and valleys. The MTF is calculated from those peaks & valleys.

    Attributes
    ----------
    radius2linepairs_mm : float
        The radius in mm to the line pairs.
    """

    attr_name: str = "ctp528"
    common_name: str = "Spatial Resolution"
    radius2linepairs_mm = 47
    combine_method: str = "max"
    num_slices: int = 3
    boundaries: tuple[float, ...] = (
        0,
        0.107,
        0.173,
        0.236,
        0.286,
        0.335,
        0.387,
        0.434,
        0.479,
    )
    start_angle: float = np.pi
    ccw: bool = True
    roi_settings = {
        "region 1": {
            "start": boundaries[0],
            "end": boundaries[1],
            "num peaks": 2,
            "num valleys": 1,
            "peak spacing": 0.021,
            "gap size (cm)": 0.5,
            "lp/mm": 0.1,
        },
        "region 2": {
            "start": boundaries[1],
            "end": boundaries[2],
            "num peaks": 3,
            "num valleys": 2,
            "peak spacing": 0.01,
            "gap size (cm)": 0.25,
            "lp/mm": 0.2,
        },
        "region 3": {
            "start": boundaries[2],
            "end": boundaries[3],
            "num peaks": 4,
            "num valleys": 3,
            "peak spacing": 0.006,
            "gap size (cm)": 0.167,
            "lp/mm": 0.3,
        },
        "region 4": {
            "start": boundaries[3],
            "end": boundaries[4],
            "num peaks": 4,
            "num valleys": 3,
            "peak spacing": 0.00557,
            "gap size (cm)": 0.125,
            "lp/mm": 0.4,
        },
        "region 5": {
            "start": boundaries[4],
            "end": boundaries[5],
            "num peaks": 4,
            "num valleys": 3,
            "peak spacing": 0.004777,
            "gap size (cm)": 0.1,
            "lp/mm": 0.5,
        },
        "region 6": {
            "start": boundaries[5],
            "end": boundaries[6],
            "num peaks": 5,
            "num valleys": 4,
            "peak spacing": 0.00398,
            "gap size (cm)": 0.083,
            "lp/mm": 0.6,
        },
        "region 7": {
            "start": boundaries[6],
            "end": boundaries[7],
            "num peaks": 5,
            "num valleys": 4,
            "peak spacing": 0.00358,
            "gap size (cm)": 0.071,
            "lp/mm": 0.7,
        },
        "region 8": {
            "start": boundaries[7],
            "end": boundaries[8],
            "num peaks": 5,
            "num valleys": 4,
            "peak spacing": 0.0027866,
            "gap size (cm)": 0.063,
            "lp/mm": 0.8,
        },
    }

    def _setup_rois(self):
        pass

    def _convert_units_in_settings(self):
        pass

    @cached_property
    def mtf(self) -> MTF:
        """The Relative MTF of the line pairs, normalized to the first region.

        Returns
        -------
        dict
        """
        maxs = list()
        mins = list()
        for key, value in self.roi_settings.items():
            max_indices, max_values = self.circle_profile.find_peaks(
                min_distance=value["peak spacing"],
                max_number=value["num peaks"],
                search_region=(value["start"], value["end"]),
            )
            # check that the right number of peaks were found before continuing, otherwise stop searching for regions
            if len(max_values) != value["num peaks"]:
                break
            maxs.append(max_values.mean())
            _, min_values = self.circle_profile.find_valleys(
                min_distance=value["peak spacing"],
                max_number=value["num valleys"],
                search_region=(min(max_indices), max(max_indices)),
            )
            mins.append(min_values.mean())
        if not maxs:
            raise ValueError(
                "Did not find any spatial resolution pairs to analyze. File an issue on github (https://github.com/jrkerns/pylinac/issues) if this is a valid dataset."
            )

        spacings = [roi["lp/mm"] for roi in self.roi_settings.values()]
        mtf = MTF(lp_spacings=spacings, lp_maximums=maxs, lp_minimums=mins)
        return mtf

    @property
    def radius2linepairs(self) -> float:
        """Radius from the phantom center to the line-pair region, corrected for pixel spacing."""
        return self.radius2linepairs_mm / self.mm_per_pixel

    def plot_rois(self, axis: plt.Axes) -> None:
        """Plot the circles where the profile was taken within."""
        self.circle_profile.plot2axes(axis, edgecolor="blue", plot_peaks=False)

    @cached_property
    def circle_profile(self) -> CollapsedCircleProfile:
        """Calculate the median profile of the Line Pair region.

        Returns
        -------
        :class:`pylinac.core.profile.CollapsedCircleProfile` : A 1D profile of the Line Pair region.
        """
        circle_profile = CollapsedCircleProfile(
            self.phan_center,
            self.radius2linepairs,
            image_array=self.image,
            start_angle=self.start_angle + np.deg2rad(self.catphan_roll),
            width_ratio=0.04,
            sampling_ratio=2,
            ccw=self.ccw,
        )
        circle_profile.filter(0.001, kind="gaussian")
        circle_profile.ground()
        return circle_profile


class CTP528CP604(CTP528CP504):
    """Alias for namespace consistency."""

    pass


class CTP528CP600(CTP528CP504):
    start_angle = np.pi - 0.1
    ccw = False
    boundaries = (0, 0.127, 0.195, 0.255, 0.304, 0.354, 0.405, 0.453, 0.496)
    roi_settings = {
        "region 1": {
            "start": boundaries[0],
            "end": boundaries[1],
            "num peaks": 2,
            "num valleys": 1,
            "peak spacing": 0.021,
            "gap size (cm)": 0.5,
            "lp/mm": 0.1,
        },
        "region 2": {
            "start": boundaries[1],
            "end": boundaries[2],
            "num peaks": 3,
            "num valleys": 2,
            "peak spacing": 0.01,
            "gap size (cm)": 0.25,
            "lp/mm": 0.2,
        },
        "region 3": {
            "start": boundaries[2],
            "end": boundaries[3],
            "num peaks": 4,
            "num valleys": 3,
            "peak spacing": 0.006,
            "gap size (cm)": 0.167,
            "lp/mm": 0.3,
        },
        "region 4": {
            "start": boundaries[3],
            "end": boundaries[4],
            "num peaks": 4,
            "num valleys": 3,
            "peak spacing": 0.00557,
            "gap size (cm)": 0.125,
            "lp/mm": 0.4,
        },
        "region 5": {
            "start": boundaries[4],
            "end": boundaries[5],
            "num peaks": 4,
            "num valleys": 3,
            "peak spacing": 0.004777,
            "gap size (cm)": 0.1,
            "lp/mm": 0.5,
        },
        "region 6": {
            "start": boundaries[5],
            "end": boundaries[6],
            "num peaks": 5,
            "num valleys": 4,
            "peak spacing": 0.00398,
            "gap size (cm)": 0.083,
            "lp/mm": 0.6,
        },
        "region 7": {
            "start": boundaries[6],
            "end": boundaries[7],
            "num peaks": 5,
            "num valleys": 4,
            "peak spacing": 0.00358,
            "gap size (cm)": 0.071,
            "lp/mm": 0.7,
        },
        "region 8": {
            "start": boundaries[7],
            "end": boundaries[8],
            "num peaks": 5,
            "num valleys": 4,
            "peak spacing": 0.0027866,
            "gap size (cm)": 0.063,
            "lp/mm": 0.8,
        },
    }


class CTP528CP503(CTP528CP504):
    start_angle = 0
    ccw = False
    boundaries = (0, 0.111, 0.176, 0.240, 0.289, 0.339, 0.390, 0.436, 0.481)


class GeometricLine(Line):
    """Represents a line connecting two nodes/ROIs on the Geometry Slice.

    Attributes
    ----------
    nominal_length_mm : int, float
        The nominal distance between the geometric nodes, in mm.
    """

    nominal_length_mm: float | int = 50

    def __init__(
        self,
        geo_roi1: Point,
        geo_roi2: Point,
        mm_per_pixel: float,
        tolerance: int | float,
    ):
        """
        Parameters
        ----------
        geo_roi1 : GEO_ROI
            One of two ROIs representing one end of the line.
        geo_roi2 : GEO_ROI
            The other ROI which is the other end of the line.
        mm_per_pixel : float
            The mm/pixel value.
        tolerance : int, float
            The tolerance of the geometric line, in mm.
        """
        super().__init__(geo_roi1, geo_roi2)
        self.mm_per_pixel = mm_per_pixel
        self.tolerance = tolerance

    @property
    def passed(self) -> bool:
        """Whether the line passed tolerance."""
        return (
            self.nominal_length_mm - self.tolerance
            < self.length_mm
            < self.nominal_length_mm + self.tolerance
        )

    @property
    def pass_fail_color(self) -> str:
        """Plot color for the line, based on pass/fail status."""
        return "blue" if self.passed else "red"

    @property
    def length_mm(self) -> float:
        """Return the length of the line in mm."""
        return self.length * self.mm_per_pixel


class CTP515(CatPhanModule):
    """Class for analysis of the low contrast slice of the CTP module. Low contrast is measured by obtaining
    the average pixel value of the contrast ROIs and comparing that value to the average background value. To obtain
    a more "human" detection level, the contrast (which is largely the same across different-sized ROIs) is multiplied
    by the diameter. This value is compared to the contrast threshold to decide if it can be "seen".
    """

    attr_name = "ctp515"
    common_name = "Low Contrast"
    num_slices = 1
    roi_dist_mm = 50
    roi_radius_mm = [6, 3.5, 3, 2.5, 2, 1.5]
    roi_angles = [-87.4, -69.1, -52.7, -38.5, -25.1, -12.9]
    roi_settings = {
        "15": {
            "angle": roi_angles[0],
            "distance": roi_dist_mm,
            "radius": roi_radius_mm[0],
        },
        "9": {
            "angle": roi_angles[1],
            "distance": roi_dist_mm,
            "radius": roi_radius_mm[1],
        },
        "8": {
            "angle": roi_angles[2],
            "distance": roi_dist_mm,
            "radius": roi_radius_mm[2],
        },
        "7": {
            "angle": roi_angles[3],
            "distance": roi_dist_mm,
            "radius": roi_radius_mm[3],
        },
        "6": {
            "angle": roi_angles[4],
            "distance": roi_dist_mm,
            "radius": roi_radius_mm[4],
        },
        "5": {
            "angle": roi_angles[5],
            "distance": roi_dist_mm,
            "radius": roi_radius_mm[5],
        },
    }
    background_roi_dist_ratio = 0.75
    background_roi_radius_mm = 4
    WINDOW_SIZE = 50

    def __init__(
        self,
        catphan,
        tolerance: float,
        cnr_threshold: float,
        offset: int,
        contrast_method: str,
        visibility_threshold: float,
        clear_borders: bool = True,
    ):
        self.cnr_threshold = cnr_threshold
        self.contrast_method = contrast_method
        self.visibility_threshold = visibility_threshold
        super().__init__(
            catphan, tolerance=tolerance, offset=offset, clear_borders=clear_borders
        )

    def _setup_rois(self):
        # create both background rois dynamically, then create the actual sample ROI as normal
        for name, setting in self.roi_settings.items():
            self.background_rois[name + "-outer"] = LowContrastDiskROI(
                self.image,
                setting["angle_corrected"],
                self.background_roi_radius_mm / self.mm_per_pixel,
                setting["distance_pixels"] * (2 - self.background_roi_dist_ratio),
                self.phan_center,
            )
            self.background_rois[name + "-inner"] = LowContrastDiskROI(
                self.image,
                setting["angle_corrected"],
                self.background_roi_radius_mm / self.mm_per_pixel,
                setting["distance_pixels"] * self.background_roi_dist_ratio,
                self.phan_center,
            )
            background_val = float(
                np.mean(
                    [
                        self.background_rois[name + "-outer"].pixel_value,
                        self.background_rois[name + "-inner"].pixel_value,
                    ]
                )
            )

            self.rois[name] = LowContrastDiskROI(
                self.image,
                setting["angle_corrected"],
                setting["radius_pixels"],
                setting["distance_pixels"],
                self.phan_center,
                contrast_reference=background_val,
                cnr_threshold=self.cnr_threshold,
                contrast_method=self.contrast_method,
                visibility_threshold=self.visibility_threshold,
            )

    @property
    def rois_visible(self) -> int:
        """The number of ROIs "visible"."""
        return sum(roi.passed_visibility for roi in self.rois.values())

    @property
    def window_min(self) -> float:
        """Lower bound of CT window/leveling to show on the plotted image. Improves apparent contrast."""
        return (
            Enumerable(self.background_rois.values()).min(lambda r: r.pixel_value)
            - self.WINDOW_SIZE
        )

    @property
    def window_max(self) -> float:
        """Upper bound of CT window/leveling to show on the plotted image. Improves apparent contrast"""
        return (
            Enumerable(self.rois.values()).max(lambda r: r.pixel_value)
            + self.WINDOW_SIZE
        )


class CTP515CP600(CTP515):
    roi_angles = [
        -87.4 + 180,
        -69.1 + 180,
        -52.7 + 180,
        -38.5 + 180,
        -25.1 + 180,
        -12.9 + 180,
    ]
    roi_dist_mm = 50
    roi_radius_mm = [6, 3.5, 3, 2.5, 2, 1.5]
    roi_settings = {
        "15": {
            "angle": roi_angles[0],
            "distance": roi_dist_mm,
            "radius": roi_radius_mm[0],
        },
        "9": {
            "angle": roi_angles[1],
            "distance": roi_dist_mm,
            "radius": roi_radius_mm[1],
        },
        "8": {
            "angle": roi_angles[2],
            "distance": roi_dist_mm,
            "radius": roi_radius_mm[2],
        },
        "7": {
            "angle": roi_angles[3],
            "distance": roi_dist_mm,
            "radius": roi_radius_mm[3],
        },
        "6": {
            "angle": roi_angles[4],
            "distance": roi_dist_mm,
            "radius": roi_radius_mm[4],
        },
        "5": {
            "angle": roi_angles[5],
            "distance": roi_dist_mm,
            "radius": roi_radius_mm[5],
        },
    }


class CatPhanBase:
    """A class for loading and analyzing CT DICOM files of a CatPhan 504 & CatPhan 503. Can be from a CBCT or CT scanner
    Analyzes: Uniformity (CTP486), High-Contrast Spatial Resolution (CTP528), Image Scaling & HU Linearity (CTP404).
    """

    _demo_url: str = ""
    _model: str = ""
    air_bubble_radius_mm: int | float = 7
    localization_radius: int | float = 59
    was_from_zip: bool = False
    min_num_images = 39
    clear_borders: bool = True
    hu_origin_slice_variance = 400  # the HU variance required on the origin slice
    _phantom_center_func: tuple[Callable, Callable] | None = None
    modules: dict[CatPhanModule, dict[str, int]]

    def __init__(
        self,
        folderpath: str | Sequence[str] | Path | Sequence[Path] | Sequence[BytesIO],
        check_uid: bool = True,
    ):
        """
        Parameters
        ----------
        folderpath : str, list of strings, or Path to folder
            String that points to the CBCT image folder location.
        check_uid : bool
            Whether to enforce raising an error if more than one UID is found in the dataset.

        Raises
        ------
        NotADirectoryError
            If folder str passed is not a valid directory.
        FileNotFoundError
            If no CT images are found in the folder
        """
        self.origin_slice = 0
        self.catphan_roll = 0
        if isinstance(folderpath, (str, Path)):
            if not osp.isdir(folderpath):
                raise NotADirectoryError("Path given was not a Directory/Folder")
        self.dicom_stack = image.DicomImageStack(
            folderpath, check_uid=check_uid, min_number=self.min_num_images
        )

    @classmethod
    def from_demo_images(cls):
        """Construct a CBCT object from the demo images."""
        demo_file = retrieve_demo_file(name=cls._demo_url)
        return cls.from_zip(demo_file)

    @classmethod
    def from_url(cls, url: str, check_uid: bool = True):
        """Instantiate a CBCT object from a URL pointing to a .zip object.

        Parameters
        ----------
        url : str
            URL pointing to a zip archive of CBCT images.
        check_uid : bool
            Whether to enforce raising an error if more than one UID is found in the dataset.
        """
        filename = get_url(url)
        return cls.from_zip(filename, check_uid=check_uid)

    @classmethod
    def from_zip(
        cls, zip_file: str | zipfile.ZipFile | BinaryIO, check_uid: bool = True
    ):
        """Construct a CBCT object and pass the zip file.

        Parameters
        ----------
        zip_file : str, ZipFile
            Path to the zip file or a ZipFile object.
        check_uid : bool
            Whether to enforce raising an error if more than one UID is found in the dataset.

        Raises
        ------
        FileExistsError : If zip_file passed was not a legitimate zip file.
        FileNotFoundError : If no CT images are found in the folder
        """
        with TemporaryZipDirectory(zip_file) as temp_zip:
            obj = cls(temp_zip, check_uid=check_uid)
        obj.was_from_zip = True
        return obj

    def plot_analyzed_image(self, show: bool = True, **plt_kwargs) -> None:
        """Plot the images used in the calculation and summary data.

        Parameters
        ----------
        show : bool
            Whether to plot the image or not.
        plt_kwargs : dict
            Keyword args passed to the plt.figure() method. Allows one to set things like figure size.
        """

        # set up grid and axes
        plt.figure(**plt_kwargs)
        grid_size = (2, 4)
        hu_ax = plt.subplot2grid(grid_size, (0, 1))
        self.ctp404.plot(hu_ax)
        hu_lin_ax = plt.subplot2grid(grid_size, (0, 2))
        self.ctp404.plot_linearity(hu_lin_ax)
        # plot side view w/ module locations
        side_ax = plt.subplot2grid(grid_size, (1, 2))
        self.plot_side_view(side_ax)
        # plot individual modules
        if self._has_module(CTP486):
            unif_ax = plt.subplot2grid(grid_size, (0, 0))
            self.ctp486.plot(unif_ax)
            unif_prof_ax = plt.subplot2grid(grid_size, (1, 3))
            self.ctp486.plot_profiles(unif_prof_ax)
        if self._has_module(CTP528CP504):
            sr_ax = plt.subplot2grid(grid_size, (1, 0))
            self.ctp528.plot(sr_ax)
            mtf_ax = plt.subplot2grid(grid_size, (0, 3))
            self.ctp528.mtf.plot(mtf_ax)
        if self._has_module(CTP515):
            locon_ax = plt.subplot2grid(grid_size, (1, 1))
            self.ctp515.plot(locon_ax)

        # finish up
        plt.tight_layout()
        if show:
            plt.show()

    def save_analyzed_image(self, filename: str | Path | BinaryIO, **kwargs) -> None:
        """Save the analyzed summary plot.

        Parameters
        ----------
        filename : str, file object
            The name of the file to save the image to.
        kwargs :
            Any valid matplotlib kwargs.
        """
        self.plot_analyzed_image(show=False)
        plt.savefig(filename, **kwargs)

    def plot_analyzed_subimage(
        self,
        subimage: str = "hu",
        delta: bool = True,
        show: bool = True,
    ) -> plt.Figure | None:
        """Plot a specific component of the CBCT analysis.

        Parameters
        ----------
        subimage : {'hu', 'un', 'sp', 'lc', 'mtf', 'lin', 'prof', 'side'}
            The subcomponent to plot. Values must contain one of the following letter combinations.
            E.g. ``linearity``, ``linear``, and ``lin`` will all draw the HU linearity values.

            * ``hu`` draws the HU linearity image.
            * ``un`` draws the HU uniformity image.
            * ``sp`` draws the Spatial Resolution image.
            * ``lc`` draws the Low Contrast image (if applicable).
            * ``mtf`` draws the RMTF plot.
            * ``lin`` draws the HU linearity values. Used with ``delta``.
            * ``prof`` draws the HU uniformity profiles.
            * ``side`` draws the side view of the phantom with lines of the module locations.
        delta : bool
            Only for use with ``lin``. Whether to plot the HU delta or actual values.
        show : bool
            Whether to actually show the plot.
        """
        subimage = subimage.lower()
        fig, ax = plt.subplots()
        plt.axis("off")

        if "hu" in subimage:  # HU, GEO & thickness objects
            self.ctp404.plot(ax)
            plt.autoscale(tight=True)
        elif "un" in subimage:  # uniformity
            self.ctp486.plot(ax)
            plt.autoscale(tight=True)
        elif "sp" in subimage:  # SR objects
            self.ctp528.plot(ax)
            plt.autoscale(tight=True)
        elif "mtf" in subimage:
            plt.axis("on")
            self.ctp528.mtf.plot(ax)
        elif "lc" in subimage:
            if self._has_module(CTP515):
                self.ctp515.plot(ax)
                plt.autoscale(tight=True)
            else:
                return
        elif "lin" in subimage:
            plt.axis("on")
            self.ctp404.plot_linearity(ax, delta)
        elif "prof" in subimage:
            plt.axis("on")
            self.ctp486.plot_profiles(ax)
        elif "side" in subimage:
            ax = plt.gca()
            self.plot_side_view(ax)
        else:
            raise ValueError(f"Subimage parameter {subimage} not understood")

        if show:
            plt.show()
        return fig

    def save_analyzed_subimage(
        self,
        filename: str | BinaryIO,
        subimage: str = "hu",
        delta: bool = True,
        **kwargs,
    ) -> plt.Figure | None:
        """Save a component image to file.

        Parameters
        ----------
        filename : str, file object
            The file to write the image to.
        subimage : str
            See :meth:`~pylinac.cbct.CBCT.plot_analyzed_subimage` for parameter info.
        delta : bool
            Only for use with ``lin``. Whether to plot the HU delta or actual values.
        """
        fig = self.plot_analyzed_subimage(subimage, delta=delta, show=False)
        if fig:  # no fig if we plot low contrast
            plt.savefig(filename, **kwargs)
            if isinstance(filename, str):
                print(f"CatPhan subimage figure saved to {osp.abspath(filename)}")
            return fig

    def _results(self) -> None:
        """Helper function to spit out values that will be tested."""
        print(self.results())
        print(f"Phantom roll: {self.catphan_roll}")
        print(f"Origin slice: {self.origin_slice}")
        mtfs = {}
        for mtf in (95, 90, 80, 50, 30):
            mtfval = self.ctp528.mtf.relative_resolution(mtf)
            mtfs[mtf] = mtfval
        print(f"MTFs: {mtfs}")

    def localize(self) -> None:
        """Find the slice number of the catphan's HU linearity module and roll angle"""
        self._phantom_center_func = self.find_phantom_axis()
        self.origin_slice = self.find_origin_slice()
        self.catphan_roll = self.find_phantom_roll()
        # now that we have the origin slice, ensure we have scanned all linked modules
        if not self._ensure_physical_scan_extent():
            raise ValueError(
                "The physical scan extent does not match the module configuration. "
                "This means not all modules were included in the scan. Rescan the phantom to include all"
                "relevant modules, or remove modules from the analysis."
            )

    def _module_offsets(self) -> list[float]:
        """A list of the module offsets. Used to confirm scan extent"""
        absolute_origin_position = self.dicom_stack.images[self.origin_slice].z_position
        return [
            absolute_origin_position + config["offset"]
            for config in self.modules.values()
        ]

    def _ensure_physical_scan_extent(self) -> bool:
        """Ensure that all the modules of the phantom have been scanned. If a CBCT isn't
        positioned correctly, some modules might not be included."""
        min_scan_extent_slice = min(s.z_position for s in self.dicom_stack)
        max_scan_extent_slice = max(s.z_position for s in self.dicom_stack)
        min_config_extent_slice = min(self._module_offsets())
        max_config_extent_slice = max(self._module_offsets())
        return (min_config_extent_slice >= min_scan_extent_slice) and (
            max_config_extent_slice <= max_scan_extent_slice
        )

    def find_phantom_axis(self) -> (Callable, Callable):
        """We fit all the center locations of the phantom across all slices to a 1D poly function instead of finding them individually for robustness.

        Normally, each slice would be evaluated individually, but the RadMachine jig gets in the way of
        detecting the HU module (🤦‍♂️). To work around that in a backwards-compatible way we instead
        look at all the slices and if the phantom was detected, capture the phantom center.
        ALL the centers are then fitted to a 1D poly function and passed to the individual slices.
        This way, even if one slice is messed up (such as because of the phantom jig), the poly function
        is robust to give the real center based on all the other properly-located positions on the other slices.
        """
        z = []
        center_x = []
        center_y = []
        for idx, img in enumerate(self.dicom_stack):
            slice = Slice(self, slice_num=idx, clear_borders=self.clear_borders)
            if slice.is_phantom_in_view():
                roi = slice.phantom_roi
                z.append(idx)
                center_y.append(roi.centroid[0])
                center_x.append(roi.centroid[1])
        # clip to exclude any crazy values
        zs = np.array(z)
        center_xs = np.array(center_x)
        center_ys = np.array(center_y)
        # gives an absolute and relative range so tight ranges are all included
        # but extreme values are excluded. Sometimes the range is very tight
        # and thus percentiles are not a sure thing
        x_idxs = np.argwhere(
            np.isclose(np.median(center_xs), center_xs, atol=3, rtol=0.01)
        )
        y_idxs = np.argwhere(
            np.isclose(np.median(center_ys), center_ys, atol=3, rtol=0.01)
        )
        common_idxs = np.intersect1d(x_idxs, y_idxs)
        # fit to 1D polynomials; inspiration: https://stackoverflow.com/a/45351484
        fit_zx = np.poly1d(np.polyfit(zs[common_idxs], center_xs[common_idxs], deg=1))
        fit_zy = np.poly1d(np.polyfit(zs[common_idxs], center_ys[common_idxs], deg=1))
        return fit_zx, fit_zy

    @property
    def mm_per_pixel(self) -> float:
        """The millimeters per pixel of the DICOM images."""
        return self.dicom_stack.metadata.PixelSpacing[0]

    def find_origin_slice(self) -> int:
        """Using a brute force search of the images, find the median HU linearity slice.

        This method walks through all the images and takes a collapsed circle profile where the HU
        linearity ROIs are. If the profile contains both low (<800) and high (>800) HU values and most values are the same
        (i.e. it's not an artifact), then
        it can be assumed it is an HU linearity slice. The median of all applicable slices is the
        center of the HU slice.

        Returns
        -------
        int
            The middle slice of the HU linearity module.
        """
        hu_slices = []
        for image_number in range(0, self.num_images, 2):
            slice = Slice(
                self, image_number, combine=False, clear_borders=self.clear_borders
            )
            # print(image_number)
            # slice.image.plot()
            if slice.is_phantom_in_view():
                circle_prof = CollapsedCircleProfile(
                    slice.phan_center,
                    radius=self.localization_radius / self.mm_per_pixel,
                    image_array=slice.image,
                    width_ratio=0.05,
                    num_profiles=5,
                )
                prof = circle_prof.values
                # determine if the profile contains both low and high values and that most values are the same
                low_end, high_end = np.percentile(prof, [2, 98])
                median = np.median(prof)
                middle_variation = np.percentile(prof, 80) - np.percentile(prof, 20)
                variation_limit = max(
                    100, self.dicom_stack.metadata.SliceThickness * -100 + 300
                )
                if (
                    (low_end < median - self.hu_origin_slice_variance)
                    and (high_end > median + self.hu_origin_slice_variance)
                    and (middle_variation < variation_limit)
                ):
                    hu_slices.append(image_number)

        if not hu_slices:
            raise ValueError(
                "No slices were found that resembled the HU linearity module"
            )
        hu_slices = np.array(hu_slices)
        c = int(round(float(np.median(hu_slices))))
        ln = len(hu_slices)
        # drop slices that are way far from median
        hu_slices = hu_slices[((c + ln / 2) >= hu_slices) & (hu_slices >= (c - ln / 2))]
        center_hu_slice = int(round(float(np.median(hu_slices))))
        if self._is_within_image_extent(center_hu_slice):
            # print(center_hu_slice)
            return center_hu_slice

    def _is_right_area(self, region: RegionProperties):
        thresh = np.pi * ((self.air_bubble_radius_mm / self.mm_per_pixel) ** 2)
        return thresh * 2 > region.filled_area > thresh / 2

    def _is_right_eccentricity(self, region: RegionProperties):
        return region.eccentricity < 0.5

    def find_phantom_roll(self, func: Callable | None = None) -> float:
        """Determine the "roll" of the phantom.

        This algorithm uses the two air bubbles in the HU slice and the resulting angle between them.

        Parameters
        ----------
        func
            A callable to sort the air ROIs.

        Returns
        -------
        float : the angle of the phantom in **degrees**.
        """
        # get edges and make ROIs from it
        slice = Slice(self, self.origin_slice, clear_borders=self.clear_borders)
        larr, regions, _ = get_regions(slice)
        # find appropriate ROIs and grab the two most centrally positioned ones
        hu_bubbles = [
            r
            for r in regions
            if (self._is_right_area(r) and self._is_right_eccentricity(r))
        ]
        func = func or (lambda x: abs(x.centroid[1] - slice.phan_center.x))
        central_bubbles = sorted(hu_bubbles, key=func)[:2]
        sorted_bubbles = sorted(
            central_bubbles, key=lambda x: x.centroid[0]
        )  # top, bottom
        y_dist = sorted_bubbles[1].centroid[0] - sorted_bubbles[0].centroid[0]
        x_dist = sorted_bubbles[1].centroid[1] - sorted_bubbles[0].centroid[1]
        phan_roll = np.arctan2(y_dist, x_dist)
        anglroll = np.rad2deg(phan_roll) - 90
        return anglroll

    @property
    def num_images(self) -> int:
        """The number of images loaded."""
        return len(self.dicom_stack)

    def _is_within_image_extent(self, image_num: int) -> bool:
        """Determine if the image number is beyond the edges of the images (negative or past last image)."""
        if self.num_images - 1 > image_num > 1:
            return True
        else:
            raise ValueError(
                "The determined image number is beyond the image extent. Either the entire dataset "
                "wasn't loaded or the entire phantom wasn't scanned."
            )

    @property
    def catphan_size(self) -> float:
        """The expected size of the phantom in pixels, based on a 20cm wide phantom."""
        phan_area = np.pi * (self.catphan_radius_mm**2)
        return phan_area / (self.mm_per_pixel**2)

    def publish_pdf(
        self,
        filename: str | Path,
        notes: str | None = None,
        open_file: bool = False,
        metadata: dict | None = None,
        logo: Path | str | None = None,
    ) -> None:
        """Publish (print) a PDF containing the analysis and quantitative results.

        Parameters
        ----------
        filename : (str, file-like object}
            The file to write the results to.
        notes : str, list of strings
            Text; if str, prints single line.
            If list of strings, each list item is printed on its own line.
        open_file : bool
            Whether to open the file using the default program after creation.
        metadata : dict
            Extra data to be passed and shown in the PDF. The key and value will be shown with a colon.
            E.g. passing {'Author': 'James', 'Unit': 'TrueBeam'} would result in text in the PDF like:
            --------------
            Author: James
            Unit: TrueBeam
            --------------
        logo: Path, str
            A custom logo to use in the PDF report. If nothing is passed, the default pylinac logo is used.
        """
        analysis_title = f"CatPhan {self._model} Analysis"
        module_images = [("hu", "lin")]
        if self._has_module(CTP528CP504):
            module_images.append(("sp", "mtf"))
        if self._has_module(CTP486):
            module_images.append(("un", "prof"))
        if self._has_module(CTP515):
            module_images.append(("lc", None))
        module_images.append(("side", None))

        self._publish_pdf(
            filename,
            metadata,
            notes,
            analysis_title,
            [*self.results(as_list=True), ""],
            module_images,
            logo,
        )
        if open_file:
            webbrowser.open(filename)

    def _publish_pdf(
        self,
        filename: str,
        metadata: dict | None,
        notes: str,
        analysis_title: str,
        texts: Sequence[str],
        imgs: Sequence[tuple[str, str]],
        logo: Path | str | None = None,
    ):
        canvas = pdf.PylinacCanvas(
            filename, page_title=analysis_title, metadata=metadata, logo=logo
        )
        if notes is not None:
            canvas.add_text(text="Notes:", location=(1, 4.5), font_size=14)
            canvas.add_text(text=notes, location=(1, 4))

        for page, ((img1, img2), text) in enumerate(zip(imgs, texts)):
            for img, offset in zip((img1, img2), (12, 2)):
                if img is not None:
                    data = io.BytesIO()
                    self.save_analyzed_subimage(data, img)
                    canvas.add_image(data, location=(4, offset), dimensions=(15, 10))
            canvas.add_text(text=text, location=(1.5, 23))
            canvas.add_new_page()
        canvas.finish()

    def _zip_images(self) -> None:
        """Compress the raw images into a ZIP archive and remove the uncompressed images."""
        zip_name = rf'{osp.dirname(self.dicom_stack[0].path)}\CBCT - {self.dicom_stack[0].date_created(format="%A, %I-%M-%S, %B %d, %Y")}.zip'
        with zipfile.ZipFile(zip_name, "w", compression=zipfile.ZIP_DEFLATED) as zfile:
            for img in self.dicom_stack:
                zfile.write(img.path, arcname=osp.basename(img.path))
        for img in self.dicom_stack:
            try:
                os.remove(img.path)
            except:
                pass

    def plot_side_view(self, axis: Axes) -> None:
        """Plot a view of the scan from the side with lines showing detected module positions"""
        side_array = np.stack(self.dicom_stack.images, axis=-1).max(axis=1)
        axis.set_yticks([])
        axis.set_title("Side View")
        axis.imshow(side_array, aspect="auto", cmap="gray", interpolation="none")
        for module in self._detected_modules():
            axis.axvline(module.slice_num)

    def _detected_modules(self) -> list[CatPhanModule]:
        """A list of the modules detected. Unlike _get_module, this returns the instances"""
        modules = [self.ctp404]
        if self._has_module(CTP515):
            modules.append(self.ctp515)
        if self._has_module(CTP486):
            modules.append(self.ctp486)
        if self._has_module(CTP528CP504):
            modules.append(self.ctp528)
        return modules

    def analyze(
        self,
        hu_tolerance: int | float = 40,
        scaling_tolerance: int | float = 1,
        thickness_tolerance: int | float = 0.2,
        low_contrast_tolerance: int | float = 1,
        cnr_threshold: int | float = 15,
        zip_after: bool = False,
        contrast_method: str = Contrast.MICHELSON,
        visibility_threshold: float = 0.15,
        thickness_slice_straddle: str | int = "auto",
    ):
        """Single-method full analysis of CBCT DICOM files.

        Parameters
        ----------
        hu_tolerance : int
            The HU tolerance value for both HU uniformity and linearity.
        scaling_tolerance : float, int
            The scaling tolerance in mm of the geometric nodes on the HU linearity slice (CTP404 module).
        thickness_tolerance : float, int
            The tolerance of the thickness calculation in mm, based on the wire ramps in the CTP404 module.

            .. warning:: Thickness accuracy degrades with image noise; i.e. low mAs images are less accurate.

        low_contrast_tolerance : int
            The number of low-contrast bubbles needed to be "seen" to pass.
        cnr_threshold : float, int

            .. deprecated:: 3.0
                Use visibility parameter instead.

            The threshold for "detecting" low-contrast image. See RTD for calculation info.
        zip_after : bool
            If the CT images were not compressed before analysis and this is set to true, pylinac will compress
            the analyzed images into a ZIP archive.
        contrast_method
            The contrast equation to use. See :ref:`low_contrast_topic`.
        visibility_threshold
            The threshold for detecting low-contrast ROIs. Use instead of ``cnr_threshold``. Follows the Rose equation.
            See :ref:`visibility`.
        thickness_slice_straddle
            The number of extra slices **on each side** of the HU module slice to use for slice thickness determination.
            The rationale is that for thin slices the ramp FWHM can be very noisy. I.e. a 1mm slice might have a 100%
            variation with a low-mAs protocol. To account for this, slice thicknesses < 3.5mm have 1 slice added
            on either side of the HU module (so 3 total slices) and then averaged. The default is 'auto',
            which follows the above logic. Set to an integer to explicitly use a certain amount of padding. Typical
            values are 0, 1, and 2.

            .. warning:: This is the padding **on either side**. So a value of 1 => 3 slices, 2 => 5 slices, 3 => 7 slices, etc.
        """
        self.localize()
        ctp404, offset = self._get_module(CTP404CP504, raise_empty=True)
        self.ctp404 = ctp404(
            self,
            offset=offset,
            hu_tolerance=hu_tolerance,
            thickness_tolerance=thickness_tolerance,
            scaling_tolerance=scaling_tolerance,
            clear_borders=self.clear_borders,
            thickness_slice_straddle=thickness_slice_straddle,
        )
        if self._has_module(CTP486):
            ctp486, offset = self._get_module(CTP486)
            self.ctp486 = ctp486(
                self,
                offset=offset,
                tolerance=hu_tolerance,
                clear_borders=self.clear_borders,
            )
        if self._has_module(CTP528CP504):
            ctp528, offset = self._get_module(CTP528CP504)
            self.ctp528 = ctp528(
                self, offset=offset, tolerance=None, clear_borders=self.clear_borders
            )
        if self._has_module(CTP515):
            ctp515, offset = self._get_module(CTP515)
            self.ctp515 = ctp515(
                self,
                tolerance=low_contrast_tolerance,
                cnr_threshold=cnr_threshold,
                offset=offset,
                contrast_method=contrast_method,
                visibility_threshold=visibility_threshold,
                clear_borders=self.clear_borders,
            )
        if zip_after and not self.was_from_zip:
            self._zip_images()

    def _has_module(self, module_of_interest: type[CatPhanModule]) -> bool:
        return any(
            issubclass(module, module_of_interest) for module in self.modules.keys()
        )

    def _get_module(
        self, module_of_interest: type[CatPhanModule], raise_empty: bool = False
    ) -> tuple[type[CatPhanModule], int]:
        """Grab the module that is, or is a subclass of, the module of interest. This allows users to subclass a CTP module and pass that in."""
        for module, values in self.modules.items():
            if issubclass(module, module_of_interest):
                return module, values.get("offset")
        if raise_empty:
            raise ValueError(
                f"Tried to find the {module_of_interest} or a subclass of it. Did you override `modules` and not pass this module in?"
            )

    def results(self, as_list: bool = False) -> str | list[list[str]]:
        """Return the results of the analysis as a string. Use with print().

        Parameters
        ----------
        as_list : bool
            Whether to return as a list of list of strings vs single string. Pretty much for internal usage.
        """
        results = []
        result = [
            f" - CBCT/CT {self._model} QA Test - ",
            " - CTP 404 Results - ",
            f"HU Linearity tolerance: {self.ctp404.hu_tolerance}",
            f"HU Linearity ROIs: {self.ctp404.roi_vals_as_str}",
            f"HU Passed?: {self.ctp404.passed_hu}",
            f"Low contrast visibility: {self.ctp404.lcv:2.2f}",
            f"Geometric Line Average (mm): {self.ctp404.avg_line_length:2.2f}",
            f"Geometry Passed?: {self.ctp404.passed_geometry}",
            f"Measured Slice Thickness (mm): {self.ctp404.meas_slice_thickness:2.3f}",
            f"Slice Thickness Passed? {self.ctp404.passed_thickness}",
        ]
        results.append(result)
        if self._has_module(CTP486):
            ctp486_result = [
                " - CTP486 Results - ",
                f"Uniformity tolerance: {self.ctp486.tolerance}",
                f"Uniformity ROIs: {self.ctp486.roi_vals_as_str}",
                f"Uniformity index: {self.ctp486.uniformity_index:2.3f}",
                f"Integral non-uniformity: {self.ctp486.integral_non_uniformity:2.4f}",
                f"Uniformity Passed?: {self.ctp486.overall_passed}",
            ]
            results.append(ctp486_result)
        if self._has_module(CTP528CP504):
            ctp528_result = [
                " - CTP528 Results - ",
                f"MTF 80% (lp/mm): {self.ctp528.mtf.relative_resolution(80):2.2f}",
                f"MTF 50% (lp/mm): {self.ctp528.mtf.relative_resolution(50):2.2f}",
                f"MTF 30% (lp/mm): {self.ctp528.mtf.relative_resolution(30):2.2f}",
            ]
            results.append(ctp528_result)
        if self._has_module(CTP515):
            ctp515_result = [
                " - CTP515 Results - ",
                f"CNR threshold: {self.ctp515.cnr_threshold}",
                f'Low contrast ROIs "seen": {self.ctp515.rois_visible}',
            ]
            results.append(ctp515_result)
        if not as_list:
            result = "\n".join(itertools.chain(*results))
        else:
            result = results
        return result

    def results_data(self, as_dict: bool = False) -> CatphanResult | dict:
        """Present the results data and metadata as a dataclass or dict.
        The default return type is a dataclass."""
        ctp404_result = CTP404Result(
            offset=self.ctp404._offset,
            low_contrast_visibility=self.ctp404.lcv,
            thickness_passed=self.ctp404.passed_thickness,
            measured_slice_thickness_mm=self.ctp404.meas_slice_thickness,
            thickness_num_slices_combined=self.ctp404.num_slices + self.ctp404.pad,
            geometry_passed=self.ctp404.passed_geometry,
            avg_line_distance_mm=self.ctp404.avg_line_length,
            line_distances_mm=[
                line.length_mm for name, line in self.ctp404.lines.items()
            ],
            hu_linearity_passed=self.ctp404.passed_hu,
            hu_tolerance=self.ctp404.hu_tolerance,
            hu_rois=rois_to_results(self.ctp404.rois),
        )
        data = CatphanResult(
            catphan_model=self._model,
            catphan_roll_deg=self.catphan_roll,
            origin_slice=self.origin_slice,
            num_images=self.num_images,
            ctp404=ctp404_result,
        )

        # CTP 486 Uniformity stuff
        if self._has_module(CTP486):
            data.ctp486 = CTP486Result(
                passed=self.ctp486.overall_passed,
                uniformity_index=self.ctp486.uniformity_index,
                integral_non_uniformity=self.ctp486.integral_non_uniformity,
                rois=rois_to_results(self.ctp486.rois),
            )

        # CTP 528 stuff
        if self._has_module(CTP528CP504):
            data.ctp528 = CTP528Result(
                roi_settings=self.ctp528.roi_settings,
                start_angle_radians=self.ctp528.start_angle,
                mtf_lp_mm={
                    p: self.ctp528.mtf.relative_resolution(p) for p in range(10, 91, 10)
                },
            )

        # CTP 515 stuff
        if self._has_module(CTP515):
            data.ctp515 = CTP515Result(
                cnr_threshold=self.ctp515.cnr_threshold,
                num_rois_seen=self.ctp515.rois_visible,
                roi_settings=self.ctp515.roi_settings,
                roi_results={
                    key: roi.as_dict() for key, roi in self.ctp515.rois.items()
                },
            )

        if as_dict:
            return dataclasses.asdict(data)
        return data


class CatPhan503(CatPhanBase):
    """A class for loading and analyzing CT DICOM files of a CatPhan 503.
    Analyzes: Uniformity (CTP486), High-Contrast Spatial Resolution (CTP528), Image Scaling & HU Linearity (CTP404).
    """

    _demo_url = "CatPhan503.zip"
    _model = "503"
    catphan_radius_mm = 97
    modules = {
        CTP404CP503: {"offset": 0},
        CTP486: {"offset": -110},
        CTP528CP503: {"offset": -30},
    }

    @staticmethod
    def run_demo(show: bool = True):
        """Run the CBCT demo using high-quality head protocol images."""
        cbct = CatPhan503.from_demo_images()
        cbct.analyze()
        print(cbct.results())
        cbct.plot_analyzed_image(show)


class CatPhan504(CatPhanBase):
    """A class for loading and analyzing CT DICOM files of a CatPhan 504. Can be from a CBCT or CT scanner
    Analyzes: Uniformity (CTP486), High-Contrast Spatial Resolution (CTP528),
    Image Scaling & HU Linearity (CTP404), and Low contrast (CTP515).
    """

    _demo_url = "CatPhan504.zip"
    _model = "504"
    catphan_radius_mm = 101
    modules = {
        CTP404CP504: {"offset": 0},
        CTP486: {"offset": -65},
        CTP528CP504: {"offset": 30},
        CTP515: {"offset": -30},
    }

    @staticmethod
    def run_demo(show: bool = True):
        """Run the CBCT demo using high-quality head protocol images."""
        cbct = CatPhan504.from_demo_images()
        cbct.analyze()
        print(cbct.results())
        cbct.plot_analyzed_image(show)


class CatPhan604(CatPhanBase):
    """A class for loading and analyzing CT DICOM files of a CatPhan 604. Can be from a CBCT or CT scanner
    Analyzes: Uniformity (CTP486), High-Contrast Spatial Resolution (CTP528),
    Image Scaling & HU Linearity (CTP404), and Low contrast (CTP515).
    """

    _demo_url = "CatPhan604.zip"
    _model = "604"
    catphan_radius_mm = 101
    modules = {
        CTP404CP604: {"offset": 0},
        CTP486: {"offset": -80},
        CTP528CP604: {"offset": 42},
        CTP515: {"offset": -40},
    }

    @staticmethod
    def run_demo(show: bool = True):
        """Run the CBCT demo using high-quality head protocol images."""
        cbct = CatPhan604.from_demo_images()
        cbct.analyze()
        print(cbct.results())
        cbct.plot_analyzed_image(show)


class CatPhan600(CatPhanBase):
    """A class for loading and analyzing CT DICOM files of a CatPhan 600.
    Analyzes: Uniformity (CTP486), High-Contrast Spatial Resolution (CTP528),
    Image Scaling & HU Linearity (CTP404), and Low contrast (CTP515).
    """

    _demo_url = "CatPhan600.zip"
    _model = "600"
    catphan_radius_mm = 101
    modules = {
        CTP404CP600: {"offset": 0},
        CTP486: {"offset": -160},
        CTP515CP600: {"offset": -110},
        CTP528CP600: {"offset": -70},
    }

    @staticmethod
    def run_demo(show: bool = True):
        """Run the CatPhan 600 demo."""
        cbct = CatPhan600.from_demo_images()
        cbct.analyze()
        print(cbct.results())
        cbct.plot_analyzed_image(show)

    def find_phantom_roll(self, func: Callable | None = None) -> float:
        """With the CatPhan 600, we have to consider that the top air ROI
        has a water vial in it (see pg 12 of the manual). If so, the top air ROI won't be detected.
        Rather, the default algorithm will find the bottom air ROI and teflon to the left.
        It may also find the top air ROI if the water vial isn't there.
        We use the below lambda to select the bottom air and teflon ROIs consistently.
        These two ROIs are at 75 degrees from cardinal. We thus offset the default outcome by 75.
        """
        angle = super().find_phantom_roll(lambda x: -x.centroid[0])
        return angle + 75


def get_regions(
    slice_or_arr: Slice | np.array,
    fill_holes: bool = False,
    clear_borders: bool = True,
    threshold: str = "otsu",
) -> tuple[np.array, list, int]:
    """Get the skimage regions of a black & white image."""
    if threshold == "otsu":
        thresmeth = filters.threshold_otsu
    elif threshold == "mean":
        thresmeth = np.mean
    if isinstance(slice_or_arr, Slice):
        edges = filters.scharr(slice_or_arr.image.array.astype(float))
        center = slice_or_arr.image.center
    elif isinstance(slice_or_arr, np.array):
        edges = filters.scharr(slice_or_arr.astype(float))
        center = (int(edges.shape[1] / 2), int(edges.shape[0] / 2))
    edges = filters.gaussian(edges, sigma=1)
    if isinstance(slice_or_arr, Slice):
        radius = 110 / slice_or_arr.mm_per_pixel
        rr, cc = draw.disk(
            center=(center.y, center.x), radius=radius, shape=edges.shape
        )
        thres = thresmeth(edges[rr, cc])
    else:
        thres = thresmeth(edges)
    bw = edges > thres
    if clear_borders:
        bw = segmentation.clear_border(bw, buffer_size=int(max(bw.shape) / 50))
    if fill_holes:
        bw = ndimage.binary_fill_holes(bw)
    labeled_arr, num_roi = measure.label(bw, return_num=True)
    regionprops = measure.regionprops(labeled_arr, edges)
    return labeled_arr, regionprops, num_roi


def combine_surrounding_slices(
    dicomstack: DicomImageStack,
    nominal_slice_num: int,
    slices_plusminus: int = 1,
    mode: str = "mean",
) -> np.array:
    """Return an array that is the combination of a given slice and a number of slices surrounding it.

    Parameters
    ----------
    dicomstack : `~pylinac.core.image.DicomImageStack`
        The CBCT DICOM stack.
    nominal_slice_num : int
        The slice of interest (along 3rd dim).
    slices_plusminus: int
        How many slices plus and minus to combine (also along 3rd dim).
    mode : {'mean', 'median', 'max}
        Specifies the method of combination.

    Returns
    -------
    combined_array : numpy.array
        The combined array of the DICOM stack slices.
    """
    slices = range(
        nominal_slice_num - slices_plusminus, nominal_slice_num + slices_plusminus + 1
    )
    arrays = tuple(dicomstack[s].array for s in slices)
    array_stack = np.dstack(arrays)
    if mode == "mean":
        combined_array = np.mean(array_stack, 2)
    elif mode == "median":
        combined_array = np.median(array_stack, 2)
    else:
        combined_array = np.max(array_stack, 2)
    return combined_array


def rois_to_results(dict_mapping: dict[str, HUDiskROI]) -> dict[str, ROIResult]:
    """Converts a dict of HUDiskROIs to a dict of ROIResults. This is for dumping to simple data formats for results_data and RadMachine"""
    flat_dict = {}
    for name, roi in dict_mapping.items():
        flat_dict[name] = ROIResult(
            name=name,
            value=roi.pixel_value,
            stdev=roi.std,
            difference=roi.value_diff,
            nominal_value=roi.nominal_val,
            passed=roi.passed,
        )
    return flat_dict<|MERGE_RESOLUTION|>--- conflicted
+++ resolved
@@ -30,11 +30,7 @@
 
 import matplotlib.pyplot as plt
 import numpy as np
-<<<<<<< HEAD
-=======
-from cached_property import cached_property
 from matplotlib.axes import Axes
->>>>>>> b8c6f5c5
 from py_linq import Enumerable
 from scipy import ndimage
 from skimage import draw, filters, measure, segmentation
