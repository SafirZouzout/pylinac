from __future__ import annotations

import dataclasses
import io
import textwrap
import webbrowser
from io import BytesIO
from pathlib import Path

import numpy as np
import scipy.ndimage
from matplotlib import pyplot as plt

from .core import pdf
from .core.geometry import Line, Point
from .core.profile import Interpolation, SingleProfile
from .core.utilities import ResultBase
from .ct import (
    AIR,
    CTP404CP504,
    CTP486,
    CatPhanBase,
    CatPhanModule,
    ThicknessROI,
    rois_to_results,
)

UNIFORMITY_OFFSET_MM = -45
GEOMETRY_OFFSET_MM = 45
ACRYLIC = 120
POLY = -35
TEFLON = 990


@dataclasses.dataclass
class QuartHUModuleOutput:
    """This class should not be called directly. It is returned by the ``results_data()`` method.
    It is a dataclass under the hood and thus comes with all the dunder magic.

    Use the following attributes as normal class attributes."""

    offset: int
    roi_settings: dict
    rois: dict
    measured_slice_thickness_mm: float
    signal_to_noise: float
    contrast_to_noise: float


@dataclasses.dataclass
class QuartGeometryModuleOutput:
    """This class should not be called directly. It is returned by the ``results_data()`` method.
    It is a dataclass under the hood and thus comes with all the dunder magic.

    Use the following attributes as normal class attributes."""

    offset: int
    roi_settings: dict
    rois: dict
    distances: dict


@dataclasses.dataclass
class QuartUniformityModuleOutput:
    """This class should not be called directly. It is returned by the ``results_data()`` method.
    It is a dataclass under the hood and thus comes with all the dunder magic.

    Use the following attributes as normal class attributes."""

    offset: int
    roi_settings: dict
    rois: dict
    passed: bool


@dataclasses.dataclass
class QuartDVTResult(ResultBase):
    """This class should not be called directly. It is returned by the ``results_data()`` method.
    It is a dataclass under the hood and thus comes with all the dunder magic.

    Use the following attributes as normal class attributes."""

    phantom_model: str  #:
    phantom_roll_deg: float  #:
    origin_slice: int  #:
    num_images: int  #:
    hu_module: QuartHUModuleOutput  #:
    uniformity_module: QuartUniformityModuleOutput  #:
    geometric_module: QuartGeometryModuleOutput  #:


class QuartHUModule(CTP404CP504):
    roi_dist_mm = 52.5
    roi_radius_mm = 6
    roi_settings = {
        "Air": {
            "value": AIR,
            "angle": -90,
            "distance": roi_dist_mm,
            "radius": roi_radius_mm,
        },
        "Poly": {
            "value": POLY,
            "angle": 0,
            "distance": roi_dist_mm,
            "radius": roi_radius_mm,
        },
        "Acrylic": {
            "value": ACRYLIC,
            "angle": 45,
            "distance": roi_dist_mm,
            "radius": roi_radius_mm,
        },
        "Teflon": {
            "value": TEFLON,
            "angle": 180,
            "distance": roi_dist_mm,
            "radius": roi_radius_mm,
        },
    }
    background_roi_settings = {}
    thickness_roi_height = 25
    thickness_roi_width = 15
    thickness_roi_distance_mm = 32
    thickness_roi_settings = {
        "Bottom": {
            "angle": 90,
            "width": thickness_roi_height,
            "height": thickness_roi_width,
            "distance": thickness_roi_distance_mm,
        },
        "Top": {
            "angle": -90,
            "width": thickness_roi_height,
            "height": thickness_roi_width,
            "distance": thickness_roi_distance_mm,
        },
    }

    def _setup_geometry_rois(self) -> None:
        # no geometry ROIs
        pass

    def _setup_thickness_rois(self) -> None:
        """We invert the thickness ROIs because they are air gaps, not high-density wires"""
        self.thickness_image.invert()
        for name, setting in self.thickness_roi_settings.items():
            self.thickness_rois[name] = ThicknessROI(
                self.thickness_image,
                setting["width_pixels"],
                setting["height_pixels"],
                setting["angle_corrected"],
                setting["distance_pixels"],
                self.phan_center,
            )

    @property
    def meas_slice_thickness(self) -> float:
        """The average slice thickness for the 4 wire measurements in mm."""
        INCLINATION_CORRECTION = 0.577  # per manual; tan(30)
        return np.mean(
            sorted(
                roi.wire_fwhm * self.mm_per_pixel * INCLINATION_CORRECTION
                for roi in self.thickness_rois.values()
            )
        ) / (1 + 2 * self.pad)

    @property
    def signal_to_noise(self) -> float:
        """Calculate the SNR based on the suggested procedure in the manual:
        SNR = (HU + 1000) / sigma,
        where HU is the mean HU of a chosen insert and sigma is the stdev of the HU insert.
        We choose to use the Polystyrene as the target HU insert"""
        return (self.rois["Poly"].pixel_value + 1000) / self.rois["Poly"].std

    @property
    def contrast_to_noise(self) -> float:
        """Calculate the CNR based on the suggested procedure in the manual:
        CNR = abs(HU_target - HU_background) / sigma,
        where HU_target is the mean HU of a chosen insert, HU_background is the mean HU of the background insert
        and sigma is the stdev of the HU background.
        We choose to use the Polystyrene as the target HU insert and Acrylic (base phantom material) as the background
        """
        return (
            abs(self.rois["Poly"].pixel_value - self.rois["Acrylic"].pixel_value)
            / self.rois["Acrylic"].std
        )


class QuartUniformityModule(CTP486):
    """Class for analysis of the Uniformity slice of the CTP module. Measures 5 ROIs around the slice that
    should all be close to the same value.
    """

    common_name = "HU Uniformity"
    roi_dist_mm = 53
    roi_radius_mm = 10
    nominal_value = 120
    roi_settings = {
        "Top": {
            "value": nominal_value,
            "angle": -90,
            "distance": roi_dist_mm,
            "radius": roi_radius_mm,
        },
        "Right": {
            "value": nominal_value,
            "angle": 0,
            "distance": roi_dist_mm,
            "radius": roi_radius_mm,
        },
        "Bottom": {
            "value": nominal_value,
            "angle": 90,
            "distance": roi_dist_mm,
            "radius": roi_radius_mm,
        },
        "Left": {
            "value": nominal_value,
            "angle": 180,
            "distance": roi_dist_mm,
            "radius": roi_radius_mm,
        },
        "Center": {
            "value": nominal_value,
            "angle": 0,
            "distance": 0,
            "radius": roi_radius_mm,
        },
    }


class QuartGeometryModule(CatPhanModule):
    """Class for analysis of the Uniformity slice of the CTP module. Measures 5 ROIs around the slice that
    should all be close to the same value.
    """

    attr_name = "geometry_module"
    common_name = "Geometric Distortion"
    profiles: dict

    def _setup_rois(self) -> None:
        self.profiles = {}
        img = (
            self.image.array.copy()
        )  # we copy so we don't overwrite the existing image pixels
        img = scipy.ndimage.median_filter(img, size=3)
        img = img - img.min()  # ground the profile
        # calculate horizontal
        data = img[int(self.phan_center.y), :]
        prof = SingleProfile(
            data, interpolation=Interpolation.NONE, dpmm=1 / self.mm_per_pixel
        )
        fwhm = prof.fwxm_data()
        line = Line(
            Point(fwhm["left index (rounded)"], self.phan_center.y),
            Point(fwhm["right index (rounded)"], self.phan_center.y),
        )
        self.profiles["horizontal"] = {
            "width (mm)": fwhm["width (exact) mm"],
            "line": line,
        }
        # calculate vertical
        data = img[:, int(self.phan_center.x)]
        prof = SingleProfile(
            data, interpolation=Interpolation.NONE, dpmm=1 / self.mm_per_pixel
        )
        fwhm = prof.fwxm_data()
        line = Line(
            Point(self.phan_center.x, fwhm["left index (rounded)"]),
            Point(self.phan_center.x, fwhm["right index (rounded)"]),
        )
        self.profiles["vertical"] = {
            "width (mm)": fwhm["width (exact) mm"],
            "line": line,
        }

    def plot_rois(self, axis: plt.Axes):
        for name, profile_data in self.profiles.items():
            profile_data["line"].plot2axes(axis, width=2, color="blue")

    def distances(self) -> dict[str, float]:
        """The measurements of the phantom size for the two lines in mm"""
        return {f"{name} mm": p["width (mm)"] for name, p in self.profiles.items()}


class QuartDVT(CatPhanBase):
    """A class for loading and analyzing CT DICOM files of a Quart phantom that comes with the Halcyon.
    Analyzes: HU Uniformity, Image Scaling & HU Linearity.
    """

    _demo_url = "quart.zip"
    _model = "Quart DVT"
    hu_origin_slice_variance = 300
    catphan_radius_mm = 80
    hu_module: QuartHUModule
    uniformity_module: QuartUniformityModule
    geometry_module: QuartGeometryModule

    @staticmethod
    def run_demo(show: bool = True):
        """Run the Quart algorithm with a head dataset."""
        quart = QuartDVT.from_demo_images()
        quart.analyze()
        print(quart.results())
        quart.plot_analyzed_image(show)

    def analyze(
        self,
        hu_tolerance: int | float = 40,
        scaling_tolerance: int | float = 1,
        thickness_tolerance: int | float = 0.2,
        cnr_threshold: int | float = 5,
    ):
        self.localize()
        self.hu_module = QuartHUModule(
            self,
            offset=0,
            hu_tolerance=hu_tolerance,
            thickness_tolerance=thickness_tolerance,
            scaling_tolerance=scaling_tolerance,
        )
        self.uniformity_module = QuartUniformityModule(
            self, offset=UNIFORMITY_OFFSET_MM, tolerance=hu_tolerance
        )
        self.geometry_module = QuartGeometryModule(
            self, tolerance=3, offset=GEOMETRY_OFFSET_MM
        )

    def plot_analyzed_image(self, show: bool = True, **plt_kwargs) -> None:
        """Plot the images used in the calculation and summary data.

        Parameters
        ----------
        show : bool
            Whether to plot the image or not.
        plt_kwargs : dict
            Keyword args passed to the plt.figure() method. Allows one to set things like figure size.
        """
        # set up grid and axes
        plt.figure(**plt_kwargs)
        grid_size = (2, 3)
        hu_ax = plt.subplot2grid(grid_size, (0, 1))
        self.hu_module.plot(hu_ax)
        hu_lin_ax = plt.subplot2grid(grid_size, (0, 2))
        self.hu_module.plot_linearity(hu_lin_ax)
        unif_ax = plt.subplot2grid(grid_size, (1, 0))
        self.uniformity_module.plot(unif_ax)
        unif_prof_ax = plt.subplot2grid(grid_size, (1, 2))
        self.uniformity_module.plot_profiles(unif_prof_ax)
        geometry_ax = plt.subplot2grid(grid_size, (0, 0))
        self.geometry_module.plot(geometry_ax)
        side_view_ax = plt.subplot2grid(grid_size, (1, 1))
        self.plot_side_view(side_view_ax)

        # finish up
        plt.tight_layout()
        if show:
            plt.show()

    def plot_analyzed_subimage(self, *args, **kwargs) -> None:
        raise NotImplementedError()

    def results(self, as_str: bool = True) -> str | tuple[str, ...]:
        """Return the results of the analysis as a string. Use with print()."""
        items = (
            f"\n - {self._model} QA Test - \n",
            f"HU Linearity ROIs: {self.hu_module.roi_vals_as_str}\n",
            f"HU Passed?: {self.hu_module.passed_hu}\n",
            f"Measured Slice Thickness (mm): {self.hu_module.meas_slice_thickness:2.3f}\n",
            f"Slice Thickness Passed? {self.hu_module.passed_thickness}\n",
            f"Uniformity ROIs: {self.uniformity_module.roi_vals_as_str}\n",
            f"Uniformity Passed?: {self.uniformity_module.overall_passed}\n",
            f"Geometric width: {self.geometry_module.distances()}",
        )
        if as_str:
            return "\n".join(items)
        else:
            return items

    def results_data(self, as_dict: bool = False) -> QuartDVTResult | dict:
        """Return results in a data structure for more programmatic use."""
        data = QuartDVTResult(
            phantom_model=self._model,
            phantom_roll_deg=self.catphan_roll,
            origin_slice=self.origin_slice,
            num_images=self.num_images,
            uniformity_module=QuartUniformityModuleOutput(
                offset=UNIFORMITY_OFFSET_MM,
                roi_settings=self.uniformity_module.roi_settings,
                rois=rois_to_results(self.uniformity_module.rois),
                passed=self.uniformity_module.overall_passed,
            ),
            geometric_module=QuartGeometryModuleOutput(
                offset=GEOMETRY_OFFSET_MM,
                roi_settings=self.geometry_module.roi_settings,
                rois=rois_to_results(self.geometry_module.rois),
                distances=self.geometry_module.distances(),
            ),
            hu_module=QuartHUModuleOutput(
                offset=0,
                roi_settings=self.hu_module.roi_settings,
                rois=rois_to_results(self.hu_module.rois),
                measured_slice_thickness_mm=self.hu_module.meas_slice_thickness,
                signal_to_noise=self.hu_module.signal_to_noise,
                contrast_to_noise=self.hu_module.contrast_to_noise,
            ),
        )
        if as_dict:
            return dataclasses.asdict(data)
        else:
            return data

    def plot_images(self, show: bool = True, **plt_kwargs) -> dict[str, plt.Figure]:
        """Plot all the individual images separately.

        Parameters
        ----------
        show
            Whether to show the images.
        plt_kwargs
            Keywords to pass to matplotlib for figure customization.
        """
        figs = {}
        # plot the images
        modules = {
            "HU linearity": self.hu_module,
            "HU uniformity": self.uniformity_module,
            "Geometry": self.geometry_module,
        }
        for key, module in modules.items():
            fig, ax = plt.subplots(**plt_kwargs)
            module.plot(ax)
            figs[key] = fig
        # add side-view
        fig, ax = plt.subplots(**plt_kwargs)
        self.plot_side_view(ax)
        figs["side"] = fig

        if show:
            plt.show()
        return figs

    def save_images(
        self,
        directory: Path | str | None = None,
        to_stream: bool = False,
        **plt_kwargs,
    ) -> list[Path] | dict[str, BytesIO]:
        """Save separate images to disk or stream.

        Parameters
        ----------
        directory
            The directory to write the images to. If None, will use current working directory
        to_stream
            Whether to write to stream or disk. If True, will return streams. Directory is ignored in that scenario.
        plt_kwargs
            Keywords to pass to matplotlib for figure customization.
        """
        figs = self.plot_images(show=False, **plt_kwargs)
        paths = []
        streams = {}
        for name, fig in figs.items():
            if to_stream:
                path = io.BytesIO()
            else:
                destination = Path(directory) or Path.cwd()
                path = (destination / name).with_suffix(".png").absolute()
            fig.savefig(path)
            paths.append(path)
            streams[name] = path
        if to_stream:
            return streams
        else:
            return paths

    def publish_pdf(
        self,
        filename: str | Path,
        notes: str | None = None,
        open_file: bool = False,
        metadata: dict | None = None,
        logo: Path | str | None = None,
    ) -> None:
        """Publish (print) a PDF containing the analysis and quantitative results.

        Parameters
        ----------
        filename : (str, file-like object}
            The file to write the results to.
        notes : str, list of strings
            Text; if str, prints single line.
            If list of strings, each list item is printed on its own line.
        open_file : bool
            Whether to open the file using the default program after creation.
        metadata : dict
            Extra data to be passed and shown in the PDF. The key and value will be shown with a colon.
            E.g. passing {'Author': 'James', 'Unit': 'TrueBeam'} would result in text in the PDF like:
            --------------
            Author: James
            Unit: TrueBeam
            --------------
        logo: Path, str
            A custom logo to use in the PDF report. If nothing is passed, the default pylinac logo is used.
        """
        analysis_title = f"{self._model} Analysis"
        analysis_images = self.save_images(to_stream=True)

        canvas = pdf.PylinacCanvas(
            filename, page_title=analysis_title, metadata=metadata, logo=logo
        )
        if notes is not None:
            canvas.add_text(text="Notes:", location=(1, 4.5), font_size=14)
            canvas.add_text(text=notes, location=(1, 4))

        shortened_texts = [
            textwrap.wrap(r, width=110) for r in self.results(as_str=False)
        ]
        idx = 0
        for items in enumerate(shortened_texts):
            for text in items:
                canvas.add_text(text=text, location=(1.5, 25 - idx * 0.5))
                idx += 1
        for page, img in enumerate(analysis_images.values()):
            canvas.add_new_page()
            canvas.add_image(img, location=(1, 5), dimensions=(18, 18))
        canvas.finish()

        if open_file:
            webbrowser.open(filename)

<<<<<<< HEAD
    def _detected_modules(self) -> list[CatPhanModule]:
        return [self.uniformity_module, self.hu_module, self.geometry_module]
=======
    def _module_offsets(self) -> list[float]:
        absolute_origin_position = self.dicom_stack[self.origin_slice].z_position
        relative_offsets_mm = [0, UNIFORMITY_OFFSET_MM, GEOMETRY_OFFSET_MM]
        return [
            absolute_origin_position + offset_mm for offset_mm in relative_offsets_mm
        ]
>>>>>>> a4f6a49e
<|MERGE_RESOLUTION|>--- conflicted
+++ resolved
@@ -530,14 +530,12 @@
         if open_file:
             webbrowser.open(filename)
 
-<<<<<<< HEAD
-    def _detected_modules(self) -> list[CatPhanModule]:
-        return [self.uniformity_module, self.hu_module, self.geometry_module]
-=======
     def _module_offsets(self) -> list[float]:
         absolute_origin_position = self.dicom_stack[self.origin_slice].z_position
         relative_offsets_mm = [0, UNIFORMITY_OFFSET_MM, GEOMETRY_OFFSET_MM]
         return [
             absolute_origin_position + offset_mm for offset_mm in relative_offsets_mm
         ]
->>>>>>> a4f6a49e
+
+    def _detected_modules(self) -> list[CatPhanModule]:
+        return [self.uniformity_module, self.hu_module, self.geometry_module]