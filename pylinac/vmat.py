--- conflicted
+++ resolved
@@ -252,15 +252,9 @@
 
     def _identify_images(self, image1: DicomImage, image2: DicomImage):
         """Identify which image is the DMLC and which is the open field."""
-<<<<<<< HEAD
         profile1, profile2 = self._median_profiles((image1, image2))
         field_profile1 = profile1.field_values()
         field_profile2 = profile2.field_values()
-=======
-        profile1, profile2 = self._median_profiles(image1=image1, image2=image2)
-        field_profile1 = profile1.field_data()["field values"]
-        field_profile2 = profile2.field_data()["field values"]
->>>>>>> 6fdcd814
         if np.std(field_profile1) > np.std(field_profile2):
             self.dmlc_image = image1
             self.open_image = image2
@@ -487,7 +481,6 @@
                 axis, edgecolor=color, text=text, text_rotation=90, fontsize="small"
             )
 
-<<<<<<< HEAD
     @staticmethod
     def _median_profiles(images) -> tuple[ArrayProfile, ArrayProfile]:
         """Return two median profiles from the open and dmlc image. For visual comparison."""
@@ -509,29 +502,6 @@
         profile2.normalize(norm_val)
 
         return profile1, profile2
-=======
-    @classmethod
-    def _median_profiles(
-        cls, image1: DicomImage, image2: DicomImage
-    ) -> list[SingleProfile, SingleProfile]:
-        """Return two median profiles from the open and DMLC image. Only used for visual purposes.
-        Evaluation is not based on these profiles."""
-        profiles = []
-        for orig_img in (image1, image2):
-            img = copy.deepcopy(orig_img)
-            img.ground()
-            img.check_inversion()
-            profile = SingleProfile(
-                np.mean(img.array, axis=0),
-                interpolation=Interpolation.NONE,
-                edge_detection_method=Edge.INFLECTION_DERIVATIVE,
-            )
-            profile.stretch()
-            norm_val = np.percentile(profile.values, 90)
-            profile.normalize(norm_val)
-            profiles.append(profile)
-        return profiles
->>>>>>> 6fdcd814
 
     def publish_pdf(
         self,
